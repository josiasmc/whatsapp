// mautrix-whatsapp - A Matrix-WhatsApp puppeting bridge.
// Copyright (C) 2021 Tulir Asokan
//
// This program is free software: you can redistribute it and/or modify
// it under the terms of the GNU Affero General Public License as published by
// the Free Software Foundation, either version 3 of the License, or
// (at your option) any later version.
//
// This program is distributed in the hope that it will be useful,
// but WITHOUT ANY WARRANTY; without even the implied warranty of
// MERCHANTABILITY or FITNESS FOR A PARTICULAR PURPOSE.  See the
// GNU Affero General Public License for more details.
//
// You should have received a copy of the GNU Affero General Public License
// along with this program.  If not, see <https://www.gnu.org/licenses/>.

package main

import (
	"context"
	"encoding/json"
	"errors"
	"fmt"
	"html"
	"math"
	"regexp"
	"sort"
	"strconv"
	"strings"
	"time"

	"github.com/skip2/go-qrcode"
	"github.com/tidwall/gjson"

	"go.mau.fi/whatsmeow"
	"go.mau.fi/whatsmeow/appstate"
	"go.mau.fi/whatsmeow/types"

	"maunium.net/go/mautrix"
	"maunium.net/go/mautrix/bridge"
	"maunium.net/go/mautrix/bridge/commands"
	"maunium.net/go/mautrix/bridge/status"
	"maunium.net/go/mautrix/event"
	"maunium.net/go/mautrix/id"
)

type WrappedCommandEvent struct {
	*commands.Event
	Bridge *WABridge
	User   *User
	Portal *Portal
}

func (br *WABridge) RegisterCommands() {
	proc := br.CommandProcessor.(*commands.Processor)
	proc.AddHandlers(
		cmdSetRelay,
		cmdUnsetRelay,
		cmdInviteLink,
		cmdResolveLink,
		cmdJoin,
		cmdAccept,
		cmdCreate,
		cmdLogin,
		cmdLogout,
		cmdTogglePresence,
		cmdDeleteSession,
		cmdReconnect,
		cmdDisconnect,
		cmdPing,
		cmdDeletePortal,
		cmdDeleteAllPortals,
		cmdList,
		cmdSearch,
		cmdOpen,
		cmdPM,
		cmdSync,
		cmdDisappearingTimer,
	)
}

func wrapCommand(handler func(*WrappedCommandEvent)) func(*commands.Event) {
	return func(ce *commands.Event) {
		user := ce.User.(*User)
		var portal *Portal
		if ce.Portal != nil {
			portal = ce.Portal.(*Portal)
		}
		br := ce.Bridge.Child.(*WABridge)
		handler(&WrappedCommandEvent{ce, br, user, portal})
	}
}

var (
	HelpSectionConnectionManagement = commands.HelpSection{Name: "Manejar conexiones", Order: 11}
	HelpSectionCreatingPortals      = commands.HelpSection{Name: "Creando portales", Order: 15}
	HelpSectionPortalManagement     = commands.HelpSection{Name: "Manejar portales", Order: 20}
	HelpSectionInvites              = commands.HelpSection{Name: "Invitaciones de grupo", Order: 25}
	HelpSectionMiscellaneous        = commands.HelpSection{Name: "Misceláneo", Order: 30}
)

var cmdSetRelay = &commands.FullHandler{
	Func: wrapCommand(fnSetRelay),
	Name: "activar-retransmision",
	Help: commands.HelpMeta{
		Section:     HelpSectionPortalManagement,
		Description: "Retransmitir mensajes en esta sala mediante su cuenta de WhatsApp.",
	},
	RequiresPortal: true,
	RequiresLogin:  true,
}

func fnSetRelay(ce *WrappedCommandEvent) {
	if !ce.Bridge.Config.Bridge.Relay.Enabled {
		ce.Reply("Retransmisión no está activado en esta instancia del puente")
	} else if ce.Bridge.Config.Bridge.Relay.AdminOnly && !ce.User.Admin {
		ce.Reply("Solo administradores tienen autorización para activar retransmisión en esta instancia del puente")
	} else {
		ce.Portal.RelayUserID = ce.User.MXID
		ce.Portal.Update(nil)
		ce.Reply("Mensajes de usuarios que no tienen sesión iniciada en WhatsApp ahora serán enviados por medio de su cuenta de WhatsApp")
	}
}

var cmdUnsetRelay = &commands.FullHandler{
	Func: wrapCommand(fnUnsetRelay),
	Name: "desactivar-retransmision",
	Help: commands.HelpMeta{
		Section:     HelpSectionPortalManagement,
		Description: "Parar de retransmitir mensajes en esta sala.",
	},
	RequiresPortal: true,
}

func fnUnsetRelay(ce *WrappedCommandEvent) {
	if !ce.Bridge.Config.Bridge.Relay.Enabled {
		ce.Reply("Retransmisión no está activado en esta instancia del puente")
	} else if ce.Bridge.Config.Bridge.Relay.AdminOnly && !ce.User.Admin {
		ce.Reply("Solo administradores tienen autorización para desactivar retransmisión en esta instancia del puente")
	} else {
		ce.Portal.RelayUserID = ""
		ce.Portal.Update(nil)
		ce.Reply("Mensajes de usuarios que no tienen sesión iniciada en WhatsApp ahora dejarán de enviados por medio de su cuenta de WhatsApp")
	}
}

var cmdInviteLink = &commands.FullHandler{
	Func: wrapCommand(fnInviteLink),
	Name: "enlace-de-invitacion",
	Help: commands.HelpMeta{
		Section:     HelpSectionInvites,
		Description: "Conseguir un enlace de invitación al grupo actual, opcionalmente regenerando el enlace y revocando el enlace viejo.",
		Args:        "[--restablecer]",
	},
	RequiresPortal: true,
	RequiresLogin:  true,
}

func fnInviteLink(ce *WrappedCommandEvent) {
	reset := len(ce.Args) > 0 && strings.ToLower(ce.Args[0]) == "--restablecer"
	if ce.Portal.IsPrivateChat() {
		ce.Reply("No se puede conseguir un enlace de invitación al chat directo")
	} else if ce.Portal.IsBroadcastList() {
		ce.Reply("No se puede conseguir un enlace de invitación a una difusión")
	} else if link, err := ce.User.Client.GetGroupInviteLink(ce.Portal.Key.JID, reset); err != nil {
		ce.Reply("No se pudo conseguir el enlace de invitación: %v", err)
	} else {
		ce.Reply(link)
	}
}

var cmdResolveLink = &commands.FullHandler{
	Func: wrapCommand(fnResolveLink),
	Name: "resolver-enlace",
	Help: commands.HelpMeta{
		Section:     HelpSectionInvites,
		Description: "Resolver una invitación a un grupo de WhatsApp o a un enlace a mensaje de negocio.",
		Args:        "<_grupo, contacto, o enlace de mensaje_>",
	},
	RequiresLogin: true,
}

func fnResolveLink(ce *WrappedCommandEvent) {
	if len(ce.Args) == 0 {
		ce.Reply("**Uso:** `resolver-enlace <enlace de grupo o de mensaje>`")
		return
	}
	if strings.HasPrefix(ce.Args[0], whatsmeow.InviteLinkPrefix) {
		group, err := ce.User.Client.GetGroupInfoFromLink(ce.Args[0])
		if err != nil {
			ce.Reply("Ocurrió un falla al conseguir la información del grupo: %v", err)
			return
		}
		ce.Reply("Ese enlace de invitación apunta a %s (`%s`)", group.Name, group.JID)
	} else if strings.HasPrefix(ce.Args[0], whatsmeow.BusinessMessageLinkPrefix) || strings.HasPrefix(ce.Args[0], whatsmeow.BusinessMessageLinkDirectPrefix) {
		target, err := ce.User.Client.ResolveBusinessMessageLink(ce.Args[0])
		if err != nil {
			ce.Reply("Ocurrió un fallo al conseguir la información del negocio: %v", err)
			return
		}
		message := ""
		if len(target.Message) > 0 {
			parts := strings.Split(target.Message, "\n")
			for i, part := range parts {
				parts[i] = "> " + html.EscapeString(part)
			}
			message = fmt.Sprintf(" El siguiente mensaje prellenado está adjuntado:\n\n%s", strings.Join(parts, "\n"))
		}
		ce.Reply("Ése enlace apunta a %s (+%s).%s", target.PushName, target.JID.User, message)
	} else if strings.HasPrefix(ce.Args[0], whatsmeow.ContactQRLinkPrefix) || strings.HasPrefix(ce.Args[0], whatsmeow.ContactQRLinkDirectPrefix) {
		target, err := ce.User.Client.ResolveContactQRLink(ce.Args[0])
		if err != nil {
			ce.Reply("Ocurrió un fallo al conseguir la información del contacto: %v", err)
			return
		}
		if target.PushName != "" {
			ce.Reply("Ése enlace apunta a %s (+%s)", target.PushName, target.JID.User)
		} else {
			ce.Reply("Ése enlace apunta a +%s", target.JID.User)
		}
	} else {
		ce.Reply("Eso no se mira como una invitación a un grupo ni a un enalce a mensaje de negocio.")
	}
}

var cmdJoin = &commands.FullHandler{
	Func: wrapCommand(fnJoin),
	Name: "unirme",
	Help: commands.HelpMeta{
		Section:     HelpSectionInvites,
		Description: "Unirse a un chat de grupo con un enlace de invitación.",
		Args:        "<_enlace de invitación_>",
	},
	RequiresLogin: true,
}

func fnJoin(ce *WrappedCommandEvent) {
	if len(ce.Args) == 0 {
		ce.Reply("**Uso:** `unirme <enlace de invitación>`")
		return
<<<<<<< HEAD
	} else if !strings.HasPrefix(ce.Args[0], whatsmeow.InviteLinkPrefix) {
		ce.Reply("Eso no se mira como un enlace de invitación a WhatsApp")
		return
	}

	jid, err := ce.User.Client.JoinGroupWithLink(ce.Args[0])
	if err != nil {
		ce.Reply("Fallo al unirse al grupo: %v", err)
		return
	}
	ce.Log.Debugln("%s successfully joined group %s", ce.User.MXID, jid)
	ce.Reply("Te has unido exitosamente al grupo `%s`, el portal será creado en breve", jid)
=======
	}

	if strings.HasPrefix(ce.Args[0], whatsmeow.InviteLinkPrefix) {
		jid, err := ce.User.Client.JoinGroupWithLink(ce.Args[0])
		if err != nil {
			ce.Reply("Failed to join group: %v", err)
			return
		}
		ce.Log.Debugln("%s successfully joined group %s", ce.User.MXID, jid)
		ce.Reply("Successfully joined group `%s`, the portal should be created momentarily", jid)
	} else if strings.HasPrefix(ce.Args[0], whatsmeow.NewsletterLinkPrefix) {
		info, err := ce.User.Client.GetNewsletterInfoWithInvite(ce.Args[0])
		if err != nil {
			ce.Reply("Failed to get channel info: %v", err)
			return
		}
		err = ce.User.Client.FollowNewsletter(info.ID)
		if err != nil {
			ce.Reply("Failed to follow channel: %v", err)
			return
		}
		ce.Log.Debugln("%s successfully followed channel %s", ce.User.MXID, info.ID)
		ce.Reply("Successfully followed channel `%s`, the portal should be created momentarily", info.ID)
	} else {
		ce.Reply("That doesn't look like a WhatsApp invite link")
	}
>>>>>>> f6270d6b
}

func tryDecryptEvent(crypto bridge.Crypto, evt *event.Event) (json.RawMessage, error) {
	var data json.RawMessage
	if evt.Type != event.EventEncrypted {
		data = evt.Content.VeryRaw
	} else {
		err := evt.Content.ParseRaw(evt.Type)
		if err != nil && !errors.Is(err, event.ErrContentAlreadyParsed) {
			return nil, err
		}
		decrypted, err := crypto.Decrypt(evt)
		if err != nil {
			return nil, err
		}
		data = decrypted.Content.VeryRaw
	}
	return data, nil
}

func parseInviteMeta(data json.RawMessage) (*InviteMeta, error) {
	result := gjson.GetBytes(data, escapedInviteMetaField)
	if !result.Exists() || !result.IsObject() {
		return nil, nil
	}
	var meta InviteMeta
	err := json.Unmarshal([]byte(result.Raw), &meta)
	if err != nil {
		return nil, nil
	}
	return &meta, nil
}

var cmdAccept = &commands.FullHandler{
	Func: wrapCommand(fnAccept),
	Name: "aceptar",
	Help: commands.HelpMeta{
		Section:     HelpSectionInvites,
		Description: "Aceptar un mensaje a un grupo. Solamente se puede usar en respuesta a un mensaje de invitación de grupo",
	},
	RequiresLogin:  true,
	RequiresPortal: true,
}

func fnAccept(ce *WrappedCommandEvent) {
	if len(ce.ReplyTo) == 0 {
		ce.Reply("Debes responder a un mensaje de invitación de grupo al usar este comando.")
	} else if evt, err := ce.Portal.MainIntent().GetEvent(ce.RoomID, ce.ReplyTo); err != nil {
		ce.Log.Errorln("Failed to get event %s to handle !wa accept command: %v", ce.ReplyTo, err)
		ce.Reply("Ocurrió un fallo al coger el evento de respuesta")
	} else if rawContent, err := tryDecryptEvent(ce.Bridge.Crypto, evt); err != nil {
		ce.Log.Errorln("Failed to decrypt event %s to handle !wa accept command: %v", ce.ReplyTo, err)
		ce.Reply("Ocurrió un fallo al descifrar el evento de respuesta")
	} else if meta, err := parseInviteMeta(rawContent); err != nil || meta == nil {
		ce.Reply("Eso no se mira como un mensaje de invitación de grupo.")
	} else if meta.Inviter.User == ce.User.JID.User {
		ce.Reply("No puedes aceptar tus propias invitaciones")
	} else if err = ce.User.Client.JoinGroupWithInvite(meta.JID, meta.Inviter, meta.Code, meta.Expiration); err != nil {
		ce.Reply("Ocurrió un fallo al aceptar la invitación al grupo: %v", err)
	} else {
		ce.Reply("La invitación se aceptó exitosamente. El portal será creado en breve.")
	}
}

var cmdCreate = &commands.FullHandler{
	Func: wrapCommand(fnCreate),
	Name: "crear",
	Help: commands.HelpMeta{
		Section:     HelpSectionCreatingPortals,
		Description: "Crear un grupo WhatsApp para la sala actual de Matrix.",
	},
	RequiresLogin: true,
}

func fnCreate(ce *WrappedCommandEvent) {
	if ce.Portal != nil {
		ce.Reply("Esta ya es una sala de portal")
		return
	}

	members, err := ce.Bot.JoinedMembers(ce.RoomID)
	if err != nil {
		ce.Reply("Ocurrió un fallo al conseguir los miembros de la sala: %v", err)
		return
	}

	var roomNameEvent event.RoomNameEventContent
	err = ce.Bot.StateEvent(ce.RoomID, event.StateRoomName, "", &roomNameEvent)
	if err != nil && !errors.Is(err, mautrix.MNotFound) {
		ce.Log.Errorln("Failed to get room name to create group:", err)
		ce.Reply("Ocurrió un fallo al conseguir el nombre de la sala")
		return
	} else if len(roomNameEvent.Name) == 0 {
		ce.Reply("Por favor establezca un nombre para la sala primero")
		return
	}

	var encryptionEvent event.EncryptionEventContent
	err = ce.Bot.StateEvent(ce.RoomID, event.StateEncryption, "", &encryptionEvent)
	if err != nil && !errors.Is(err, mautrix.MNotFound) {
		ce.Reply("Ocurrió un fallo al conseguir el estado de cifrado de la sala")
		return
	}

	var createEvent event.CreateEventContent
	err = ce.Bot.StateEvent(ce.RoomID, event.StateCreate, "", &createEvent)
	if err != nil && !errors.Is(err, mautrix.MNotFound) {
		ce.Reply("Failed to get room create event")
		return
	}

	var participants []types.JID
	participantDedup := make(map[types.JID]bool)
	participantDedup[ce.User.JID.ToNonAD()] = true
	participantDedup[types.EmptyJID] = true
	for userID := range members.Joined {
		jid, ok := ce.Bridge.ParsePuppetMXID(userID)
		if !ok {
			user := ce.Bridge.GetUserByMXID(userID)
			if user != nil && !user.JID.IsEmpty() {
				jid = user.JID.ToNonAD()
			}
		}
		if !participantDedup[jid] {
			participantDedup[jid] = true
			participants = append(participants, jid)
		}
	}
	// TODO check m.space.parent to create rooms directly in communities

	messageID := ce.User.Client.GenerateMessageID()
	ce.Log.Infofln("Creando grupo para %s con el nombre %s y los participantes %+v (crear llave: %s)", ce.RoomID, roomNameEvent.Name, participants, messageID)
	ce.User.createKeyDedup = messageID
	resp, err := ce.User.Client.CreateGroup(whatsmeow.ReqCreateGroup{
		CreateKey:    messageID,
		Name:         roomNameEvent.Name,
		Participants: participants,
		GroupParent: types.GroupParent{
			IsParent: createEvent.Type == event.RoomTypeSpace,
		},
	})
	if err != nil {
		ce.Reply("No se pudo crear el grupo: %v", err)
		return
	}
	portal := ce.User.GetPortalByJID(resp.JID)
	portal.roomCreateLock.Lock()
	defer portal.roomCreateLock.Unlock()
	if len(portal.MXID) != 0 {
		portal.log.Warnln("Detected race condition in room creation")
		// TODO race condition, clean up the old room
	}
	portal.MXID = ce.RoomID
	portal.Name = roomNameEvent.Name
	portal.IsParent = resp.IsParent
	portal.Encrypted = encryptionEvent.Algorithm == id.AlgorithmMegolmV1
	if !portal.Encrypted && ce.Bridge.Config.Bridge.Encryption.Default {
		_, err = portal.MainIntent().SendStateEvent(portal.MXID, event.StateEncryption, "", portal.GetEncryptionEventContent())
		if err != nil {
			portal.log.Warnln("Failed to enable encryption in room:", err)
			if errors.Is(err, mautrix.MForbidden) {
				ce.Reply("Parece que no tengo permiso para habilitar el cifrado en esta sala.")
			} else {
				ce.Reply("No se pudo habilitar el cifrado en la sala: %v", err)
			}
		}
		portal.Encrypted = true
	}

	portal.Update(nil)
	portal.UpdateBridgeInfo()
	ce.User.createKeyDedup = ""

	ce.Reply("El grupo de WhatsApp se creó exitosamente %s", portal.Key.JID)
}

var cmdLogin = &commands.FullHandler{
	Func: wrapCommand(fnLogin),
	Name: "iniciar-sesion",
	Help: commands.HelpMeta{
<<<<<<< HEAD
		Section:     commands.HelpSectionAuth,
		Description: "Vincular el puente a su cuenta de WhatsApp como un cliente web.",
		Args:        "[_número de teléfono_]",
=======
		Section: commands.HelpSectionAuth,
		Description: "Link the bridge to your WhatsApp account as a web client. " +
			"The phone number parameter is optional: if provided, the bridge will create a 8-character login code " +
			"that can be used instead of the QR code.",
		Args: "[_phone number_]",
>>>>>>> f6270d6b
	},
}

var looksLikeAPhoneRegex = regexp.MustCompile(`^\+[0-9]+$`)

func fnLogin(ce *WrappedCommandEvent) {
	if ce.User.Session != nil {
		if ce.User.IsConnected() {
			ce.Reply("Ya tienes sesión iniciada")
		} else {
			ce.Reply("Ya tienes sesión iniciada. Tal vez lo que quieres es `reconectar`?")
		}
		return
	}

	var phoneNumber string
	if len(ce.Args) > 0 {
		phoneNumber = strings.TrimSpace(strings.Join(ce.Args, " "))
		if !looksLikeAPhoneRegex.MatchString(phoneNumber) {
			ce.Reply("When specifying a phone number, it must be provided in international format without spaces or other extra characters")
			return
		}
	}

	qrChan, err := ce.User.Login(context.Background())
	if err != nil {
		ce.ZLog.Err(err).Msg("Failed to start login")
		ce.Reply("No se pudo iniciar sesión: %v", err)
		return
	}

	if phoneNumber != "" {
		pairingCode, err := ce.User.Client.PairPhone(phoneNumber, true, whatsmeow.PairClientChrome, "Chrome (Linux)")
		if err != nil {
			ce.ZLog.Err(err).Msg("Failed to start phone code login")
			ce.Reply("Failed to start phone code login: %v", err)
			go ce.User.DeleteConnection()
			return
		}
		ce.Reply("Scan the code below or enter the following code on your phone to log in: **%s**", pairingCode)
	}

	var qrEventID id.EventID
	for item := range qrChan {
		switch item.Event {
		case whatsmeow.QRChannelSuccess.Event:
			jid := ce.User.Client.Store.ID
			ce.Reply("Sesión iniciada exitosamente como +%s (dispositivo #%d)", jid.User, jid.Device)
		case whatsmeow.QRChannelTimeout.Event:
			ce.Reply("El inicio de sesión expiró. Por favor vuelva a comenzar el inicio de sesión.")
		case whatsmeow.QRChannelErrUnexpectedEvent.Event:
			ce.Reply("No se pudo iniciar sesión: un evento inesperado de conexión del servidor")
		case whatsmeow.QRChannelClientOutdated.Event:
			ce.Reply("No se pudo iniciar sesión: cliente desactualizado. El puente necesita ser actualizado para continuar.")
		case whatsmeow.QRChannelScannedWithoutMultidevice.Event:
			ce.Reply("Por favor habilite Versión beta para varios dispositivos y escanee el código QR de nuevo.")
		case "error":
			ce.Reply("No se pudo iniciar sesión: %v", item.Error)
		case "code":
			qrEventID = ce.User.sendQR(ce, item.Code, qrEventID)
		}
	}
	if qrEventID != "" {
		_, _ = ce.Bot.RedactEvent(ce.RoomID, qrEventID)
	}
}

func (user *User) sendQR(ce *WrappedCommandEvent, code string, prevEvent id.EventID) id.EventID {
	url, ok := user.uploadQR(ce, code)
	if !ok {
		return prevEvent
	}
	content := event.MessageEventContent{
		MsgType: event.MsgImage,
		Body:    code,
		URL:     url.CUString(),
	}
	if len(prevEvent) != 0 {
		content.SetEdit(prevEvent)
	}
	resp, err := ce.Bot.SendMessageEvent(ce.RoomID, event.EventMessage, &content)
	if err != nil {
		user.log.Errorln("Failed to send edited QR code to user:", err)
	} else if len(prevEvent) == 0 {
		prevEvent = resp.EventID
	}
	return prevEvent
}

func (user *User) uploadQR(ce *WrappedCommandEvent, code string) (id.ContentURI, bool) {
	qrCode, err := qrcode.Encode(code, qrcode.Low, 256)
	if err != nil {
		user.log.Errorln("Failed to encode QR code:", err)
		ce.Reply("No se pudo codificar el código QR: %v", err)
		return id.ContentURI{}, false
	}

	bot := user.bridge.AS.BotClient()

	resp, err := bot.UploadBytes(qrCode, "image/png")
	if err != nil {
		user.log.Errorln("Failed to upload QR code:", err)
		ce.Reply("No se pudo subir el código QR: %v", err)
		return id.ContentURI{}, false
	}
	return resp.ContentURI, true
}

var cmdLogout = &commands.FullHandler{
	Func: wrapCommand(fnLogout),
	Name: "cerrar-sesion",
	Help: commands.HelpMeta{
		Section:     commands.HelpSectionAuth,
		Description: "Desvincular el puente de su cuenta de WhatsApp.",
	},
}

func fnLogout(ce *WrappedCommandEvent) {
	if ce.User.Session == nil {
		ce.Reply("No tienes sesión iniciada.")
		return
	} else if !ce.User.IsLoggedIn() {
		ce.Reply("No estás conectado a WhatsApp. Utilice el comando `reconectar` para reconectarse, o `eliminar-sesion` para olvidar toda la información de la sesión.")
		return
	}
	puppet := ce.Bridge.GetPuppetByJID(ce.User.JID)
	puppet.ClearCustomMXID()
	err := ce.User.Client.Logout()
	if err != nil {
		ce.User.log.Warnln("Error while logging out:", err)
		ce.Reply("Ocurrió un error desconocido al cerrar sesión: %v", err)
		return
	}
	ce.User.Session = nil
	ce.User.removeFromJIDMap(status.BridgeState{StateEvent: status.StateLoggedOut})
	ce.User.DeleteConnection()
	ce.User.DeleteSession()
	ce.Reply("Sesión cerrada exitosamente.")
}

var cmdTogglePresence = &commands.FullHandler{
	Func: wrapCommand(fnTogglePresence),
	Name: "alternar-presencia",
	Help: commands.HelpMeta{
		Section:     HelpSectionConnectionManagement,
		Description: "Alternar el envío de presencia y lecturas.",
	},
}

func fnTogglePresence(ce *WrappedCommandEvent) {
	if ce.User.Session == nil {
		ce.Reply("No tienes sesión iniciada.")
		return
	}
	customPuppet := ce.Bridge.GetPuppetByCustomMXID(ce.User.MXID)
	if customPuppet == nil {
		ce.Reply("No tienes sesión iniciada con su cuenta de Matrix.")
		return
	}
	customPuppet.EnablePresence = !customPuppet.EnablePresence
	var newPresence types.Presence
	if customPuppet.EnablePresence {
		newPresence = types.PresenceAvailable
		ce.Reply("Se habilitó el envío de presencia")
	} else {
		newPresence = types.PresenceUnavailable
		ce.Reply("Se deshabilitó el envío de presencia")
	}
	if ce.User.IsLoggedIn() {
		err := ce.User.Client.SendPresence(newPresence)
		if err != nil {
			ce.User.log.Warnln("No se pudo establecer el ajuste de presencia:", err)
		}
	}
	customPuppet.Update()
}

var cmdDeleteSession = &commands.FullHandler{
	Func: wrapCommand(fnDeleteSession),
	Name: "eliminar-sesion",
	Help: commands.HelpMeta{
		Section:     commands.HelpSectionAuth,
		Description: "Eliminar la información de la sesión y desconectarse de WhatsApp sin enviar una petición de cerrar sesión.",
	},
}

func fnDeleteSession(ce *WrappedCommandEvent) {
	if ce.User.Session == nil && ce.User.Client == nil {
		ce.Reply("Nada que purgar: no hay información de sesión guardada ni una conexión activa.")
		return
	}
	ce.User.removeFromJIDMap(status.BridgeState{StateEvent: status.StateLoggedOut})
	ce.User.DeleteConnection()
	ce.User.DeleteSession()
	ce.Reply("Información de sesión purgada")
}

var cmdReconnect = &commands.FullHandler{
	Func: wrapCommand(fnReconnect),
	Name: "reconectar",
	Help: commands.HelpMeta{
		Section:     HelpSectionConnectionManagement,
		Description: "Reconectarse a WhatsApp.",
	},
}

func fnReconnect(ce *WrappedCommandEvent) {
	if ce.User.Client == nil {
		if ce.User.Session == nil {
			ce.Reply("No tienes sesión iniciada con WhatsApp. Por favor inicie sesión primero.")
		} else {
			ce.User.Connect()
			ce.Reply("Conexión a WhatsApp comenzada")
		}
	} else {
		ce.User.DeleteConnection()
		ce.User.BridgeState.Send(status.BridgeState{StateEvent: status.StateTransientDisconnect, Error: WANotConnected})
		ce.User.Connect()
		ce.Reply("Reconexión a WhatsApp comenzada")
	}
}

var cmdDisconnect = &commands.FullHandler{
	Func: wrapCommand(fnDisconnect),
	Name: "desconectar",
	Help: commands.HelpMeta{
		Section:     HelpSectionConnectionManagement,
		Description: "Desconectarse de WhatsApp (sin cerrar sesión)",
	},
}

func fnDisconnect(ce *WrappedCommandEvent) {
	if ce.User.Client == nil {
		ce.Reply("No tienes una conexión con WhatsApp.")
		return
	}
	ce.User.DeleteConnection()
	ce.Reply("Desconectado exitosamente. Utilice el comando `reconectar` para reconectarse.")
	ce.User.BridgeState.Send(status.BridgeState{StateEvent: status.StateBadCredentials, Error: WANotConnected})
}

var cmdPing = &commands.FullHandler{
	Func: wrapCommand(fnPing),
	Name: "ping",
	Help: commands.HelpMeta{
		Section:     HelpSectionConnectionManagement,
		Description: "Probar su conexión con WhatsApp.",
	},
}

func fnPing(ce *WrappedCommandEvent) {
	if ce.User.Session == nil {
		if ce.User.Client != nil {
			ce.Reply("Conectado a WhatsApp, pero sin iniciar sesión.")
		} else {
			ce.Reply("No tienes sesión iniciada con WhatsApp.")
		}
	} else if ce.User.Client == nil || !ce.User.Client.IsConnected() {
		ce.Reply("Tienes sesión iniciada como +%s (dispositivo #%d), pero no tienes una conexión con WhatsApp.", ce.User.JID.User, ce.User.JID.Device)
	} else {
		ce.Reply("Tienes sesión iniciada como +%s (dispositivo #%d), y la conexión a WhatsApp es OK (seguro)", ce.User.JID.User, ce.User.JID.Device)
		if !ce.User.PhoneRecentlySeen(false) {
			ce.Reply("El teléfono no se ha visto en %s", formatDisconnectTime(time.Now().Sub(ce.User.PhoneLastSeen)))
		}
	}
}

func canDeletePortal(portal *Portal, userID id.UserID) bool {
	if len(portal.MXID) == 0 {
		return false
	}

	members, err := portal.MainIntent().JoinedMembers(portal.MXID)
	if err != nil {
		portal.log.Errorfln("Failed to get joined members to check if portal can be deleted by %s: %v", userID, err)
		return false
	}
	for otherUser := range members.Joined {
		_, isPuppet := portal.bridge.ParsePuppetMXID(otherUser)
		if isPuppet || otherUser == portal.bridge.Bot.UserID || otherUser == userID {
			continue
		}
		user := portal.bridge.GetUserByMXID(otherUser)
		if user != nil && user.Session != nil {
			return false
		}
	}
	return true
}

var cmdDeletePortal = &commands.FullHandler{
	Func: wrapCommand(fnDeletePortal),
	Name: "eliminar-portal",
	Help: commands.HelpMeta{
		Section:     HelpSectionPortalManagement,
		Description: "Elimina el portal corriente. Si el portal es utilizado por otras personas, está limitado a sólo administradores.",
	},
	RequiresPortal: true,
}

func fnDeletePortal(ce *WrappedCommandEvent) {
	if !ce.User.Admin && !canDeletePortal(ce.Portal, ce.User.MXID) {
		ce.Reply("Solamente administradores del puente pueden eliminar portales con otros usuarios Matrix")
		return
	}

	ce.Portal.log.Infoln(ce.User.MXID, "requested deletion of portal.")
	ce.Portal.Delete()
	ce.Portal.Cleanup(false)
}

var cmdDeleteAllPortals = &commands.FullHandler{
	Func: wrapCommand(fnDeleteAllPortals),
	Name: "eliminar-todos-los-portales",
	Help: commands.HelpMeta{
		Section:     HelpSectionPortalManagement,
		Description: "Elimina todos los portales.",
	},
}

func fnDeleteAllPortals(ce *WrappedCommandEvent) {
	portals := ce.Bridge.GetAllPortals()
	var portalsToDelete []*Portal

	if ce.User.Admin {
		portalsToDelete = portals
	} else {
		portalsToDelete = portals[:0]
		for _, portal := range portals {
			if canDeletePortal(portal, ce.User.MXID) {
				portalsToDelete = append(portalsToDelete, portal)
			}
		}
	}
	if len(portalsToDelete) == 0 {
		ce.Reply("No se hallaron portales para eliminar")
		return
	}

	leave := func(portal *Portal) {
		if len(portal.MXID) > 0 {
			_, _ = portal.MainIntent().KickUser(portal.MXID, &mautrix.ReqKickUser{
				Reason: "Eliminando portal",
				UserID: ce.User.MXID,
			})
		}
	}
	customPuppet := ce.Bridge.GetPuppetByCustomMXID(ce.User.MXID)
	if customPuppet != nil && customPuppet.CustomIntent() != nil {
		intent := customPuppet.CustomIntent()
		leave = func(portal *Portal) {
			if len(portal.MXID) > 0 {
				_, _ = intent.LeaveRoom(portal.MXID)
				_, _ = intent.ForgetRoom(portal.MXID)
			}
		}
	}
	ce.Reply("Se encontraron %d portales, eliminando...", len(portalsToDelete))
	for _, portal := range portalsToDelete {
		portal.Delete()
		leave(portal)
	}
	ce.Reply("Eliminando la información de los portales completado. Ahora limpiando en el fondo las salas de los portales.")

	go func() {
		for _, portal := range portalsToDelete {
			portal.Cleanup(false)
		}
		ce.Reply("Limpiando en el fondo las salas de los portales completado.")
	}()
}

func matchesQuery(str string, query string) bool {
	if query == "" {
		return true
	}
	return strings.Contains(strings.ToLower(str), query)
}

func formatContacts(bridge *WABridge, input map[types.JID]types.ContactInfo, query string) (result []string) {
	hasQuery := len(query) > 0
	for jid, contact := range input {
		if len(contact.FullName) == 0 {
			continue
		}
		puppet := bridge.GetPuppetByJID(jid)
		pushName := contact.PushName
		if len(pushName) == 0 {
			pushName = contact.FullName
		}

		if !hasQuery || matchesQuery(pushName, query) || matchesQuery(contact.FullName, query) || matchesQuery(jid.User, query) {
			result = append(result, fmt.Sprintf("* %s / [%s](https://matrix.to/#/%s) - `+%s`", contact.FullName, pushName, puppet.MXID, jid.User))
		}
	}
	sort.Sort(sort.StringSlice(result))
	return
}

func formatGroups(input []*types.GroupInfo, query string) (result []string) {
	hasQuery := len(query) > 0
	for _, group := range input {
		if !hasQuery || matchesQuery(group.GroupName.Name, query) || matchesQuery(group.JID.User, query) {
			result = append(result, fmt.Sprintf("* %s - `%s`", group.GroupName.Name, group.JID.User))
		}
	}
	sort.Sort(sort.StringSlice(result))
	return
}

var cmdList = &commands.FullHandler{
	Func: wrapCommand(fnList),
	Name: "list",
	Help: commands.HelpMeta{
		Section:     HelpSectionMiscellaneous,
		Description: "Get a list of all contacts and groups.",
		Args:        "<`contacts`|`groups`> [_page_] [_items per page_]",
	},
	RequiresLogin: true,
}

func fnList(ce *WrappedCommandEvent) {
	if len(ce.Args) == 0 {
		ce.Reply("**Uso:** `listar <contactos|grupos> [página] [artículos por página]`")
		return
	}
	mode := strings.ToLower(ce.Args[0])
	if mode[0] != 'g' && mode[0] != 'c' {
		ce.Reply("**Uso:** `listar <contactos|grupos> [página] [artículos por página]`")
		return
	}
	var err error
	page := 1
	max := 100
	if len(ce.Args) > 1 {
		page, err = strconv.Atoi(ce.Args[1])
		if err != nil || page <= 0 {
			ce.Reply("\"%s\" no es un número válido de página", ce.Args[1])
			return
		}
	}
	if len(ce.Args) > 2 {
		max, err = strconv.Atoi(ce.Args[2])
		if err != nil || max <= 0 {
			ce.Reply("\"%s\" no es un número válido de artículos por página", ce.Args[2])
			return
		} else if max > 400 {
			ce.Reply("Advertencia: un número alto de artículos por página puede causar un fallo en recibir una respuesta")
		}
	}

	contacts := mode[0] == 'c'
	typeName := "grupos"
	var result []string
	if contacts {
		typeName = "contactos"
		contactList, err := ce.User.Client.Store.Contacts.GetAllContacts()
		if err != nil {
			ce.Reply("No se pudo conseguir los contactos: %s", err)
			return
		}
		result = formatContacts(ce.User.bridge, contactList, "")
	} else {
		groupList, err := ce.User.Client.GetJoinedGroups()
		if err != nil {
			ce.Reply("No se pudo conseguir los grupos: %s", err)
			return
		}
		result = formatGroups(groupList, "")
	}

	if len(result) == 0 {
		ce.Reply("No se hallaron %s", strings.ToLower(typeName))
		return
	}
	pages := int(math.Ceil(float64(len(result)) / float64(max)))
	if (page-1)*max >= len(result) {
		if pages == 1 {
			ce.Reply("Solamente hay 1 página de %s", strings.ToLower(typeName))
		} else {
			ce.Reply("Hay %d páginas de %s", pages, strings.ToLower(typeName))
		}
		return
	}
	lastIndex := page * max
	if lastIndex > len(result) {
		lastIndex = len(result)
	}
	result = result[(page-1)*max : lastIndex]
	ce.Reply("### %s (página %d de %d)\n\n%s", typeName, page, pages, strings.Join(result, "\n"))
}

var cmdSearch = &commands.FullHandler{
	Func: wrapCommand(fnSearch),
	Name: "buscar",
	Help: commands.HelpMeta{
		Section:     HelpSectionMiscellaneous,
		Description: "Buscar contactos o grupos.",
		Args:        "<_busqueda_>",
	},
	RequiresLogin: true,
}

func fnSearch(ce *WrappedCommandEvent) {
	if len(ce.Args) == 0 {
		ce.Reply("**Uso:** `buscar <busqueda>`")
		return
	}

	contactList, err := ce.User.Client.Store.Contacts.GetAllContacts()
	if err != nil {
		ce.Reply("No se pudieron conseguir los contactos: %s", err)
		return
	}
	groupList, err := ce.User.Client.GetJoinedGroups()
	if err != nil {
		ce.Reply("No se pudieron conseguir los grupos: %s", err)
		return
	}

	query := strings.ToLower(strings.TrimSpace(strings.Join(ce.Args, " ")))
	formattedContacts := strings.Join(formatContacts(ce.User.bridge, contactList, query), "\n")
	formattedGroups := strings.Join(formatGroups(groupList, query), "\n")

	result := make([]string, 0, 2)
	if len(formattedContacts) > 0 {
		result = append(result, "### Contactos\n\n"+formattedContacts)
	}
	if len(formattedGroups) > 0 {
		result = append(result, "### Groupos\n\n"+formattedGroups)
	}

	if len(result) == 0 {
		ce.Reply("No se hallaron contactos ni grupos")
		return
	}

	ce.Reply(strings.Join(result, "\n\n"))
}

var cmdOpen = &commands.FullHandler{
	Func: wrapCommand(fnOpen),
	Name: "abrir",
	Help: commands.HelpMeta{
		Section:     HelpSectionCreatingPortals,
		Description: "Abrir un portal de grupo.",
		Args:        "<_JID de grupo_>",
	},
	RequiresLogin: true,
}

func fnOpen(ce *WrappedCommandEvent) {
	if len(ce.Args) == 0 {
		ce.Reply("**Uso:** `abrir <JID de grupo>`")
		return
	}

	var jid types.JID
	if strings.ContainsRune(ce.Args[0], '@') {
		jid, _ = types.ParseJID(ce.Args[0])
	} else {
		jid = types.NewJID(ce.Args[0], types.GroupServer)
	}
<<<<<<< HEAD
	if jid.Server != types.GroupServer || (!strings.ContainsRune(jid.User, '-') && len(jid.User) < 15) {
		ce.Reply("Eso no se mira como un JID de grupo")
		return
	}

	info, err := ce.User.Client.GetGroupInfo(jid)
	if err != nil {
		ce.Reply("No se pudo conseguir la información del grupo: %v", err)
		return
=======
	if (jid.Server != types.GroupServer && jid.Server != types.NewsletterServer) || (!strings.ContainsRune(jid.User, '-') && len(jid.User) < 15) {
		ce.Reply("That does not look like a group JID")
		return
	}

	var err error
	var groupInfo *types.GroupInfo
	var newsletterMetadata *types.NewsletterMetadata
	switch jid.Server {
	case types.GroupServer:
		groupInfo, err = ce.User.Client.GetGroupInfo(jid)
		if err != nil {
			ce.Reply("Failed to get group info: %v", err)
			return
		}
		jid = groupInfo.JID
	case types.NewsletterServer:
		newsletterMetadata, err = ce.User.Client.GetNewsletterInfo(jid)
		if err != nil {
			ce.Reply("Failed to get channel info: %v", err)
			return
		}
		jid = newsletterMetadata.ID
>>>>>>> f6270d6b
	}
	ce.Log.Debugln("Importing", jid, "for", ce.User.MXID)
	portal := ce.User.GetPortalByJID(jid)
	if len(portal.MXID) > 0 {
<<<<<<< HEAD
		portal.UpdateMatrixRoom(ce.User, info)
		ce.Reply("Sala de portal sincronizada.")
=======
		portal.UpdateMatrixRoom(ce.User, groupInfo, newsletterMetadata)
		ce.Reply("Portal room synced.")
>>>>>>> f6270d6b
	} else {
		err = portal.CreateMatrixRoom(ce.User, groupInfo, newsletterMetadata, true, true)
		if err != nil {
			ce.Reply("No se pudo crear la sala: %v", err)
		} else {
			ce.Reply("Sala de portal creada.")
		}
	}
}

var cmdPM = &commands.FullHandler{
	Func: wrapCommand(fnPM),
	Name: "pm",
	Help: commands.HelpMeta{
		Section:     HelpSectionCreatingPortals,
		Description: "Abrir un chat privado con el número indicado.",
		Args:        "<_número de teléfono internacional_>",
	},
	RequiresLogin: true,
}

func fnPM(ce *WrappedCommandEvent) {
	if len(ce.Args) == 0 {
		ce.Reply("**Uso:** `pm <número de teléfono internacional>`")
		return
	}

	user := ce.User

	number := strings.Join(ce.Args, "")
	resp, err := ce.User.Client.IsOnWhatsApp([]string{number})
	if err != nil {
		ce.Reply("No se pudo revisar si el usuario está en WhatsApp: %v", err)
		return
	} else if len(resp) == 0 {
		ce.Reply("No se recibió una respuesta al revisar si el usuario está en WhatsApp")
		return
	}
	targetUser := resp[0]
	if !targetUser.IsIn {
		ce.Reply("El servidor dice que +%s no está en WhatsApp", targetUser.JID.User)
		return
	}

	portal, puppet, justCreated, err := user.StartPM(targetUser.JID, "manual PM command")
	if err != nil {
		ce.Reply("Ocurrió un error al crear la sala de portal: %v", err)
	} else if !justCreated {
		ce.Reply("Ya tienes un portal de chat privado con +%s en [%s](https://matrix.to/#/%s)", puppet.JID.User, puppet.Displayname, portal.MXID)
	} else {
		ce.Reply("Sala de portal creado con +%s y has sido invitado.", puppet.JID.User)
	}
}

var cmdSync = &commands.FullHandler{
	Func: wrapCommand(fnSync),
	Name: "sincronizar",
	Help: commands.HelpMeta{
		Section:     HelpSectionMiscellaneous,
		Description: "Sincronizar datos de WhatsApp.",
		Args:        "<estado/contactos/grupos/espacio> [--avatars-de-contacto] [--crear-portales]",
	},
	RequiresLogin: true,
}

func fnSync(ce *WrappedCommandEvent) {
	args := strings.ToLower(strings.Join(ce.Args, " "))
	contacts := strings.Contains(args, "contacts")
	appState := strings.Contains(args, "appstate")
	space := strings.Contains(args, "space")
	groups := strings.Contains(args, "groups") || space
	if !contacts && !appState && !space && !groups {
		ce.Reply("**Uso:** `sincronizar <estado/contactos/grupos/espacio> [--avatars-de-contacto] [--crear-portales]`")
		return
	}
	createPortals := strings.Contains(args, "--crear-portales")
	contactAvatars := strings.Contains(args, "--avatars-de-contacto")
	if contactAvatars && (!contacts || appState) {
		ce.Reply("`--avatars-de-contacto` sólo puede ser usado con `sincronizar contactos`")
		return
	}
	if createPortals && !groups {
		ce.Reply("`--create-portals` can only be used with `sync groups`")
		return
	}

	if appState {
		for _, name := range appstate.AllPatchNames {
			err := ce.User.Client.FetchAppState(name, true, false)
			if errors.Is(err, appstate.ErrKeyNotFound) {
				ce.Reply("Error de llave no hallada al sincronizar estado de aplicación %s: %v\n\nLas peticiones de llaves son enviadas automáticamente, y la sincronización debe ocurrir en el fondo luego de que su teléfono responda.", name, err)
				return
			} else if err != nil {
				ce.Reply("Error sincronizando el estado de aplicación %s: %v", name, err)
			} else if name == appstate.WAPatchCriticalUnblockLow {
				ce.Reply("Estado de aplicación %s sincronizado, sincronización de contactos corriendo en el fondo", name)
			} else {
				ce.Reply("Estado de aplicación %s sincronizado", name)
			}
		}
	} else if contacts {
		err := ce.User.ResyncContacts(contactAvatars)
		if err != nil {
			ce.Reply("Error resincronizando contactos: %v", err)
		} else {
			ce.Reply("Contactos resincronizados")
		}
	}
	if space {
		if !ce.Bridge.Config.Bridge.PersonalFilteringSpaces {
			ce.Reply("Espacios personales filtrados no están habilitados en esta instancia del puente")
			return
		}
		keys := ce.Bridge.DB.Portal.FindPrivateChatsNotInSpace(ce.User.JID)
		count := 0
		for _, key := range keys {
			portal := ce.Bridge.GetPortalByJID(key)
			portal.addToPersonalSpace(ce.User)
			count++
		}
		plural := "s"
		if count == 1 {
			plural = ""
		}
		ce.Reply("%d sala%s agregada%s al espacio", count, plural, plural)
	}
	if groups {
		err := ce.User.ResyncGroups(createPortals)
		if err != nil {
			ce.Reply("Error resincronizando grupos: %v", err)
		} else {
			ce.Reply("Grupos resincronizados")
		}
	}
}

var cmdDisappearingTimer = &commands.FullHandler{
	Func:    wrapCommand(fnDisappearingTimer),
	Name:    "disappearing-timer",
	Aliases: []string{"disappear-timer"},
	Help: commands.HelpMeta{
		Section:     HelpSectionPortalManagement,
		Description: "Set future messages in the room to disappear after the given time.",
		Args:        "<off/1d/7d/90d>",
	},
	RequiresLogin:  true,
	RequiresPortal: true,
}

func fnDisappearingTimer(ce *WrappedCommandEvent) {
	if len(ce.Args) == 0 {
		ce.Reply("**Usage:** `disappearing-timer <off/1d/7d/90d>`")
		return
	}
	duration, ok := whatsmeow.ParseDisappearingTimerString(ce.Args[0])
	if !ok {
		ce.Reply("Invalid timer '%s'", ce.Args[0])
		return
	}
	prevExpirationTime := ce.Portal.ExpirationTime
	ce.Portal.ExpirationTime = uint32(duration.Seconds())
	err := ce.User.Client.SetDisappearingTimer(ce.Portal.Key.JID, duration)
	if err != nil {
		ce.Reply("Failed to set disappearing timer: %v", err)
		ce.Portal.ExpirationTime = prevExpirationTime
		return
	}
	ce.Portal.Update(nil)
	ce.React("✅")
}<|MERGE_RESOLUTION|>--- conflicted
+++ resolved
@@ -238,47 +238,32 @@
 	if len(ce.Args) == 0 {
 		ce.Reply("**Uso:** `unirme <enlace de invitación>`")
 		return
-<<<<<<< HEAD
-	} else if !strings.HasPrefix(ce.Args[0], whatsmeow.InviteLinkPrefix) {
-		ce.Reply("Eso no se mira como un enlace de invitación a WhatsApp")
-		return
-	}
-
-	jid, err := ce.User.Client.JoinGroupWithLink(ce.Args[0])
-	if err != nil {
-		ce.Reply("Fallo al unirse al grupo: %v", err)
-		return
-	}
-	ce.Log.Debugln("%s successfully joined group %s", ce.User.MXID, jid)
-	ce.Reply("Te has unido exitosamente al grupo `%s`, el portal será creado en breve", jid)
-=======
 	}
 
 	if strings.HasPrefix(ce.Args[0], whatsmeow.InviteLinkPrefix) {
 		jid, err := ce.User.Client.JoinGroupWithLink(ce.Args[0])
 		if err != nil {
-			ce.Reply("Failed to join group: %v", err)
+			ce.Reply("Fallo al unirse al grupo: %v", err)
 			return
 		}
 		ce.Log.Debugln("%s successfully joined group %s", ce.User.MXID, jid)
-		ce.Reply("Successfully joined group `%s`, the portal should be created momentarily", jid)
+		ce.Reply("Te has unido exitosamente al grupo `%s`, el portal será creado en breve", jid)
 	} else if strings.HasPrefix(ce.Args[0], whatsmeow.NewsletterLinkPrefix) {
 		info, err := ce.User.Client.GetNewsletterInfoWithInvite(ce.Args[0])
 		if err != nil {
-			ce.Reply("Failed to get channel info: %v", err)
+			ce.Reply("Fallo al conseguir la información del canal: %v", err)
 			return
 		}
 		err = ce.User.Client.FollowNewsletter(info.ID)
 		if err != nil {
-			ce.Reply("Failed to follow channel: %v", err)
+			ce.Reply("Fallo al seguir el canal: %v", err)
 			return
 		}
 		ce.Log.Debugln("%s successfully followed channel %s", ce.User.MXID, info.ID)
-		ce.Reply("Successfully followed channel `%s`, the portal should be created momentarily", info.ID)
-	} else {
-		ce.Reply("That doesn't look like a WhatsApp invite link")
-	}
->>>>>>> f6270d6b
+		ce.Reply("Has comenzado a seguir el canal `%s`, el portal será creado en breve", info.ID)
+	} else {
+		ce.Reply("Eso no se mira como un enlace de invitación a WhatsApp")
+	}
 }
 
 func tryDecryptEvent(crypto bridge.Crypto, evt *event.Event) (json.RawMessage, error) {
@@ -459,17 +444,11 @@
 	Func: wrapCommand(fnLogin),
 	Name: "iniciar-sesion",
 	Help: commands.HelpMeta{
-<<<<<<< HEAD
-		Section:     commands.HelpSectionAuth,
-		Description: "Vincular el puente a su cuenta de WhatsApp como un cliente web.",
-		Args:        "[_número de teléfono_]",
-=======
 		Section: commands.HelpSectionAuth,
-		Description: "Link the bridge to your WhatsApp account as a web client. " +
-			"The phone number parameter is optional: if provided, the bridge will create a 8-character login code " +
-			"that can be used instead of the QR code.",
-		Args: "[_phone number_]",
->>>>>>> f6270d6b
+		Description: "Vincular el puente a su cuenta de WhatsApp como un cliente web." +
+			"El parámetro del número de teléfono es opcional: si se provee, el puente creará un código de 8 carácteres " +
+			"que se puede usar en lugar de un código QR.",
+		Args: "[_número de teléfono_]",
 	},
 }
 
@@ -1033,19 +1012,8 @@
 	} else {
 		jid = types.NewJID(ce.Args[0], types.GroupServer)
 	}
-<<<<<<< HEAD
-	if jid.Server != types.GroupServer || (!strings.ContainsRune(jid.User, '-') && len(jid.User) < 15) {
+	if (jid.Server != types.GroupServer && jid.Server != types.NewsletterServer) || (!strings.ContainsRune(jid.User, '-') && len(jid.User) < 15) {
 		ce.Reply("Eso no se mira como un JID de grupo")
-		return
-	}
-
-	info, err := ce.User.Client.GetGroupInfo(jid)
-	if err != nil {
-		ce.Reply("No se pudo conseguir la información del grupo: %v", err)
-		return
-=======
-	if (jid.Server != types.GroupServer && jid.Server != types.NewsletterServer) || (!strings.ContainsRune(jid.User, '-') && len(jid.User) < 15) {
-		ce.Reply("That does not look like a group JID")
 		return
 	}
 
@@ -1056,29 +1024,23 @@
 	case types.GroupServer:
 		groupInfo, err = ce.User.Client.GetGroupInfo(jid)
 		if err != nil {
-			ce.Reply("Failed to get group info: %v", err)
+			ce.Reply("No se pudo conseguir la información del grupo: %v", err)
 			return
 		}
 		jid = groupInfo.JID
 	case types.NewsletterServer:
 		newsletterMetadata, err = ce.User.Client.GetNewsletterInfo(jid)
 		if err != nil {
-			ce.Reply("Failed to get channel info: %v", err)
+			ce.Reply("No se pudo conseguir la información del canal: %v", err)
 			return
 		}
 		jid = newsletterMetadata.ID
->>>>>>> f6270d6b
 	}
 	ce.Log.Debugln("Importing", jid, "for", ce.User.MXID)
 	portal := ce.User.GetPortalByJID(jid)
 	if len(portal.MXID) > 0 {
-<<<<<<< HEAD
-		portal.UpdateMatrixRoom(ce.User, info)
+		portal.UpdateMatrixRoom(ce.User, groupInfo, newsletterMetadata)
 		ce.Reply("Sala de portal sincronizada.")
-=======
-		portal.UpdateMatrixRoom(ce.User, groupInfo, newsletterMetadata)
-		ce.Reply("Portal room synced.")
->>>>>>> f6270d6b
 	} else {
 		err = portal.CreateMatrixRoom(ce.User, groupInfo, newsletterMetadata, true, true)
 		if err != nil {
