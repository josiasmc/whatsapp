--- conflicted
+++ resolved
@@ -117,16 +117,11 @@
 		ce.Reply("Solo administradores tienen autorización para activar retransmisión en esta instancia del puente")
 	} else {
 		ce.Portal.RelayUserID = ce.User.MXID
-<<<<<<< HEAD
-		ce.Portal.Update(nil)
+		err := ce.Portal.Update(ce.Ctx)
+		if err != nil {
+			ce.ZLog.Err(err).Msg("Failed to save portal after setting relay user")
+		}
 		ce.Reply("Mensajes de usuarios que no tienen sesión iniciada en WhatsApp ahora serán enviados por medio de su cuenta de WhatsApp")
-=======
-		err := ce.Portal.Update(ce.Ctx)
-		if err != nil {
-			ce.ZLog.Err(err).Msg("Failed to save portal after setting relay user")
-		}
-		ce.Reply("Messages from non-logged-in users in this room will now be bridged through your WhatsApp account")
->>>>>>> 00a9b0b7
 	}
 }
 
@@ -147,16 +142,11 @@
 		ce.Reply("Solo administradores tienen autorización para desactivar retransmisión en esta instancia del puente")
 	} else {
 		ce.Portal.RelayUserID = ""
-<<<<<<< HEAD
-		ce.Portal.Update(nil)
+		err := ce.Portal.Update(ce.Ctx)
+		if err != nil {
+			ce.ZLog.Err(err).Msg("Failed to save portal after clearing relay user")
+		}
 		ce.Reply("Mensajes de usuarios que no tienen sesión iniciada en WhatsApp ahora dejarán de ser enviados por medio de su cuenta de WhatsApp")
-=======
-		err := ce.Portal.Update(ce.Ctx)
-		if err != nil {
-			ce.ZLog.Err(err).Msg("Failed to save portal after clearing relay user")
-		}
-		ce.Reply("Messages from non-logged-in users will no longer be bridged in this room")
->>>>>>> 00a9b0b7
 	}
 }
 
@@ -262,13 +252,8 @@
 			ce.Reply("Fallo al unirse al grupo: %v", err)
 			return
 		}
-<<<<<<< HEAD
-		ce.Log.Debugln("%s successfully joined group %s", ce.User.MXID, jid)
+		ce.ZLog.Debug().Stringer("group_jid", jid).Msg("User successfully joined WhatsApp group with link")
 		ce.Reply("Te has unido exitosamente al grupo `%s`, el portal será creado en breve", jid)
-=======
-		ce.ZLog.Debug().Stringer("group_jid", jid).Msg("User successfully joined WhatsApp group with link")
-		ce.Reply("Successfully joined group `%s`, the portal should be created momentarily", jid)
->>>>>>> 00a9b0b7
 	} else if strings.HasPrefix(ce.Args[0], whatsmeow.NewsletterLinkPrefix) {
 		info, err := ce.User.Client.GetNewsletterInfoWithInvite(ce.Args[0])
 		if err != nil {
@@ -280,13 +265,8 @@
 			ce.Reply("Fallo al seguir el canal: %v", err)
 			return
 		}
-<<<<<<< HEAD
-		ce.Log.Debugln("%s successfully followed channel %s", ce.User.MXID, info.ID)
+		ce.ZLog.Debug().Stringer("channel_jid", info.ID).Msg("User successfully followed WhatsApp channel with link")
 		ce.Reply("Has comenzado a seguir el canal `%s`, el portal será creado en breve", info.ID)
-=======
-		ce.ZLog.Debug().Stringer("channel_jid", info.ID).Msg("User successfully followed WhatsApp channel with link")
-		ce.Reply("Successfully followed channel `%s`, the portal should be created momentarily", info.ID)
->>>>>>> 00a9b0b7
 	} else {
 		ce.Reply("Eso no se mira como un enlace de invitación a WhatsApp")
 	}
@@ -336,23 +316,13 @@
 
 func fnAccept(ce *WrappedCommandEvent) {
 	if len(ce.ReplyTo) == 0 {
-<<<<<<< HEAD
 		ce.Reply("Debes responder a un mensaje de invitación de grupo al usar este comando.")
-	} else if evt, err := ce.Portal.MainIntent().GetEvent(ce.RoomID, ce.ReplyTo); err != nil {
-		ce.Log.Errorln("Failed to get event %s to handle !wa accept command: %v", ce.ReplyTo, err)
-		ce.Reply("Ocurrió un fallo al coger el evento de respuesta")
-	} else if rawContent, err := tryDecryptEvent(ce.Bridge.Crypto, evt); err != nil {
-		ce.Log.Errorln("Failed to decrypt event %s to handle !wa accept command: %v", ce.ReplyTo, err)
-		ce.Reply("Ocurrió un fallo al descifrar el evento de respuesta")
-=======
-		ce.Reply("You must reply to a group invite message when using this command.")
 	} else if evt, err := ce.Portal.MainIntent().GetEvent(ce.Ctx, ce.RoomID, ce.ReplyTo); err != nil {
 		ce.ZLog.Err(err).Stringer("reply_to_mxid", ce.ReplyTo).Msg("Failed to get reply target event to handle !wa accept command")
-		ce.Reply("Failed to get reply event")
+		ce.Reply("Ocurrió un fallo al coger el evento de respuesta")
 	} else if rawContent, err := tryDecryptEvent(ce, evt); err != nil {
 		ce.ZLog.Err(err).Stringer("reply_to_mxid", ce.ReplyTo).Msg("Failed to decrypt reply target event to handle !wa accept command")
-		ce.Reply("Failed to decrypt reply event")
->>>>>>> 00a9b0b7
+		ce.Reply("Ocurrió un fallo al descifrar el evento de respuesta")
 	} else if meta, err := parseInviteMeta(rawContent); err != nil || meta == nil {
 		ce.Reply("Eso no se mira como un mensaje de invitación de grupo.")
 	} else if meta.Inviter.User == ce.User.JID.User {
@@ -382,20 +352,15 @@
 
 	members, err := ce.Bot.JoinedMembers(ce.Ctx, ce.RoomID)
 	if err != nil {
-		ce.Reply("Ocurrió un fallo al conseguir los miembros de la sala: %v", err)
+		ce.Reply("Ocurrió un error al conseguir los miembros de la sala: %v", err)
 		return
 	}
 
 	var roomNameEvent event.RoomNameEventContent
 	err = ce.Bot.StateEvent(ce.Ctx, ce.RoomID, event.StateRoomName, "", &roomNameEvent)
 	if err != nil && !errors.Is(err, mautrix.MNotFound) {
-<<<<<<< HEAD
-		ce.Log.Errorln("Failed to get room name to create group:", err)
-		ce.Reply("Ocurrió un fallo al conseguir el nombre de la sala")
-=======
 		ce.ZLog.Err(err).Msg("Failed to get room name to create group")
-		ce.Reply("Failed to get room name")
->>>>>>> 00a9b0b7
+		ce.Reply("Ocurrió un error al conseguir el nombre de la sala para crear el grupo")
 		return
 	} else if len(roomNameEvent.Name) == 0 {
 		ce.Reply("Por favor establezca un nombre para la sala primero")
@@ -405,12 +370,8 @@
 	var encryptionEvent event.EncryptionEventContent
 	err = ce.Bot.StateEvent(ce.Ctx, ce.RoomID, event.StateEncryption, "", &encryptionEvent)
 	if err != nil && !errors.Is(err, mautrix.MNotFound) {
-<<<<<<< HEAD
-		ce.Reply("Ocurrió un fallo al conseguir el estado de cifrado de la sala")
-=======
 		ce.ZLog.Err(err).Msg("Failed to get room encryption status to create group")
-		ce.Reply("Failed to get room encryption status")
->>>>>>> 00a9b0b7
+		ce.Reply("Ocurrió un error al conseguir el estado de cifrado de la sala")
 		return
 	}
 
@@ -418,7 +379,7 @@
 	err = ce.Bot.StateEvent(ce.Ctx, ce.RoomID, event.StateCreate, "", &createEvent)
 	if err != nil && !errors.Is(err, mautrix.MNotFound) {
 		ce.ZLog.Err(err).Msg("Failed to get room create event to create group")
-		ce.Reply("Failed to get room create event")
+		ce.Reply("Ocurrió un error al conseguir el evento de creación de la sala")
 		return
 	}
 
@@ -442,15 +403,11 @@
 	// TODO check m.space.parent to create rooms directly in communities
 
 	messageID := ce.User.Client.GenerateMessageID()
-<<<<<<< HEAD
-	ce.Log.Infofln("Creando grupo para %s con el nombre %s y los participantes %+v (crear llave: %s)", ce.RoomID, roomNameEvent.Name, participants, messageID)
-=======
 	ce.ZLog.Info().
 		Str("room_name", roomNameEvent.Name).
 		Any("participants", participants).
 		Str("create_key", messageID).
 		Msg("Creating WhatsApp group for Matrix room")
->>>>>>> 00a9b0b7
 	ce.User.createKeyDedup = messageID
 	resp, err := ce.User.Client.CreateGroup(whatsmeow.ReqCreateGroup{
 		CreateKey:    messageID,
@@ -530,7 +487,7 @@
 	if len(ce.Args) > 0 {
 		phoneNumber = strings.TrimSpace(strings.Join(ce.Args, " "))
 		if !looksLikeAPhoneRegex.MatchString(phoneNumber) {
-			ce.Reply("When specifying a phone number, it must be provided in international format without spaces or other extra characters")
+			ce.Reply("Al especificar un número de teléfono, debe ser provisto en el formato internacional sin espacios u otros carácteres")
 			return
 		}
 	}
@@ -546,11 +503,11 @@
 		pairingCode, err := ce.User.Client.PairPhone(phoneNumber, true, whatsmeow.PairClientChrome, "Chrome (Linux)")
 		if err != nil {
 			ce.ZLog.Err(err).Msg("Failed to start phone code login")
-			ce.Reply("Failed to start phone code login: %v", err)
+			ce.Reply("No se pudo comenzar el inicio de sesión por código de teléfono: %v", err)
 			go ce.User.DeleteConnection()
 			return
 		}
-		ce.Reply("Scan the code below or enter the following code on your phone to log in: **%s**", pairingCode)
+		ce.Reply("Escanea el código abajo o ingrese el siguiente código en su teléfono para iniciar sesión: **%s**", pairingCode)
 	}
 
 	var qrEventID id.EventID
@@ -603,13 +560,8 @@
 func (user *User) uploadQR(ce *WrappedCommandEvent, code string) (id.ContentURI, bool) {
 	qrCode, err := qrcode.Encode(code, qrcode.Low, 256)
 	if err != nil {
-<<<<<<< HEAD
-		user.log.Errorln("Failed to encode QR code:", err)
+		ce.ZLog.Err(err).Msg("Failed to encode QR code")
 		ce.Reply("No se pudo codificar el código QR: %v", err)
-=======
-		ce.ZLog.Err(err).Msg("Failed to encode QR code")
-		ce.Reply("Failed to encode QR code: %v", err)
->>>>>>> 00a9b0b7
 		return id.ContentURI{}, false
 	}
 
@@ -617,13 +569,8 @@
 
 	resp, err := bot.UploadBytes(ce.Ctx, qrCode, "image/png")
 	if err != nil {
-<<<<<<< HEAD
-		user.log.Errorln("Failed to upload QR code:", err)
+		ce.ZLog.Err(err).Msg("Failed to upload QR code")
 		ce.Reply("No se pudo subir el código QR: %v", err)
-=======
-		ce.ZLog.Err(err).Msg("Failed to upload QR code")
-		ce.Reply("Failed to upload QR code: %v", err)
->>>>>>> 00a9b0b7
 		return id.ContentURI{}, false
 	}
 	return resp.ContentURI, true
@@ -650,25 +597,15 @@
 	puppet.ClearCustomMXID()
 	err := ce.User.Client.Logout()
 	if err != nil {
-<<<<<<< HEAD
-		ce.User.log.Warnln("Error while logging out:", err)
+		ce.ZLog.Err(err).Msg("Unknown error while logging out")
 		ce.Reply("Ocurrió un error desconocido al cerrar sesión: %v", err)
-=======
-		ce.ZLog.Err(err).Msg("Unknown error while logging out")
-		ce.Reply("Unknown error while logging out: %v", err)
->>>>>>> 00a9b0b7
 		return
 	}
 	ce.User.Session = nil
 	ce.User.removeFromJIDMap(status.BridgeState{StateEvent: status.StateLoggedOut})
 	ce.User.DeleteConnection()
-<<<<<<< HEAD
-	ce.User.DeleteSession()
+	ce.User.DeleteSession(ce.Ctx)
 	ce.Reply("Sesión cerrada exitosamente.")
-=======
-	ce.User.DeleteSession(ce.Ctx)
-	ce.Reply("Logged out successfully.")
->>>>>>> 00a9b0b7
 }
 
 var cmdTogglePresence = &commands.FullHandler{
@@ -702,11 +639,7 @@
 	if ce.User.IsLoggedIn() {
 		err := ce.User.Client.SendPresence(newPresence)
 		if err != nil {
-<<<<<<< HEAD
-			ce.User.log.Warnln("No se pudo establecer el ajuste de presencia:", err)
-=======
 			ce.ZLog.Err(err).Msg("Failed to send presence to WhatsApp")
->>>>>>> 00a9b0b7
 		}
 	}
 	err := customPuppet.Update(ce.Ctx)
@@ -731,13 +664,8 @@
 	}
 	ce.User.removeFromJIDMap(status.BridgeState{StateEvent: status.StateLoggedOut})
 	ce.User.DeleteConnection()
-<<<<<<< HEAD
-	ce.User.DeleteSession()
+	ce.User.DeleteSession(ce.Ctx)
 	ce.Reply("Información de sesión purgada")
-=======
-	ce.User.DeleteSession(ce.Ctx)
-	ce.Reply("Session information purged")
->>>>>>> 00a9b0b7
 }
 
 var cmdReconnect = &commands.FullHandler{
@@ -803,7 +731,7 @@
 	} else if ce.User.Client == nil || !ce.User.Client.IsConnected() {
 		ce.Reply("Tienes sesión iniciada como +%s (dispositivo #%d), pero no tienes una conexión con WhatsApp.", ce.User.JID.User, ce.User.JID.Device)
 	} else {
-		ce.Reply("Tienes sesión iniciada como +%s (dispositivo #%d), y la conexión a WhatsApp es OK (seguro)", ce.User.JID.User, ce.User.JID.Device)
+		ce.Reply("Tienes sesión iniciada como +%s (dispositivo #%d), y la conexión a WhatsApp está funcional (seguro)", ce.User.JID.User, ce.User.JID.Device)
 		if !ce.User.PhoneRecentlySeen(false) {
 			ce.Reply("El teléfono no se ha visto en %s", formatDisconnectTime(time.Now().Sub(ce.User.PhoneLastSeen)))
 		}
@@ -838,19 +766,14 @@
 	Name: "eliminar-portal",
 	Help: commands.HelpMeta{
 		Section:     HelpSectionPortalManagement,
-		Description: "Elimina el portal corriente. Si el portal es utilizado por otras personas, está limitado a sólo administradores.",
+		Description: "Elimina el portal corriente. Si el portal es utilizado por otras personas, este comando está limitado a sólo administradores.",
 	},
 	RequiresPortal: true,
 }
 
 func fnDeletePortal(ce *WrappedCommandEvent) {
-<<<<<<< HEAD
-	if !ce.User.Admin && !canDeletePortal(ce.Portal, ce.User.MXID) {
+	if !ce.User.Admin && !canDeletePortal(ce, ce.Portal) {
 		ce.Reply("Solamente administradores del puente pueden eliminar portales con otros usuarios Matrix")
-=======
-	if !ce.User.Admin && !canDeletePortal(ce, ce.Portal) {
-		ce.Reply("Only bridge admins can delete portals with other Matrix users")
->>>>>>> 00a9b0b7
 		return
 	}
 
@@ -889,13 +812,8 @@
 
 	leave := func(portal *Portal) {
 		if len(portal.MXID) > 0 {
-<<<<<<< HEAD
-			_, _ = portal.MainIntent().KickUser(portal.MXID, &mautrix.ReqKickUser{
+			_, _ = portal.MainIntent().KickUser(ce.Ctx, portal.MXID, &mautrix.ReqKickUser{
 				Reason: "Eliminando portal",
-=======
-			_, _ = portal.MainIntent().KickUser(ce.Ctx, portal.MXID, &mautrix.ReqKickUser{
-				Reason: "Deleting portal",
->>>>>>> 00a9b0b7
 				UserID: ce.User.MXID,
 			})
 		}
@@ -965,11 +883,11 @@
 
 var cmdList = &commands.FullHandler{
 	Func: wrapCommand(fnList),
-	Name: "list",
+	Name: "listar",
 	Help: commands.HelpMeta{
 		Section:     HelpSectionMiscellaneous,
-		Description: "Get a list of all contacts and groups.",
-		Args:        "<`contacts`|`groups`> [_page_] [_items per page_]",
+		Description: "Conseguir una lista de todos los contactos y grupos.",
+		Args:        "<`contactos`|`grupos`> [_página_] [_artículos por página_]",
 	},
 	RequiresLogin: true,
 }
@@ -995,21 +913,12 @@
 		}
 	}
 	if len(ce.Args) > 2 {
-<<<<<<< HEAD
-		max, err = strconv.Atoi(ce.Args[2])
-		if err != nil || max <= 0 {
-			ce.Reply("\"%s\" no es un número válido de artículos por página", ce.Args[2])
-			return
-		} else if max > 400 {
-			ce.Reply("Advertencia: un número alto de artículos por página puede causar un fallo en recibir una respuesta")
-=======
 		maxPerPage, err = strconv.Atoi(ce.Args[2])
 		if err != nil || maxPerPage <= 0 {
-			ce.Reply("\"%s\" isn't a valid number of items per page", ce.Args[2])
+			ce.Reply("\"%s\" no es un número válido de artículos por página", ce.Args[2])
 			return
 		} else if maxPerPage > 400 {
-			ce.Reply("Warning: a high number of items per page may fail to send a reply")
->>>>>>> 00a9b0b7
+			ce.Reply("Advertencia: un número alto de artículos por página puede causar un fallo en recibir una respuesta")
 		}
 	}
 
@@ -1050,13 +959,8 @@
 	if lastIndex > len(result) {
 		lastIndex = len(result)
 	}
-<<<<<<< HEAD
-	result = result[(page-1)*max : lastIndex]
+	result = result[(page-1)*maxPerPage : lastIndex]
 	ce.Reply("### %s (página %d de %d)\n\n%s", typeName, page, pages, strings.Join(result, "\n"))
-=======
-	result = result[(page-1)*maxPerPage : lastIndex]
-	ce.Reply("### %s (page %d of %d)\n\n%s", typeName, page, pages, strings.Join(result, "\n"))
->>>>>>> 00a9b0b7
 }
 
 var cmdSearch = &commands.FullHandler{
@@ -1157,13 +1061,8 @@
 	ce.ZLog.Debug().Stringer("chat_jid", jid).Msg("Importing chat for user")
 	portal := ce.User.GetPortalByJID(jid)
 	if len(portal.MXID) > 0 {
-<<<<<<< HEAD
-		portal.UpdateMatrixRoom(ce.User, groupInfo, newsletterMetadata)
+		portal.UpdateMatrixRoom(ce.Ctx, ce.User, groupInfo, newsletterMetadata)
 		ce.Reply("Sala de portal sincronizada.")
-=======
-		portal.UpdateMatrixRoom(ce.Ctx, ce.User, groupInfo, newsletterMetadata)
-		ce.Reply("Portal room synced.")
->>>>>>> 00a9b0b7
 	} else {
 		err = portal.CreateMatrixRoom(ce.Ctx, ce.User, groupInfo, newsletterMetadata, true, true)
 		if err != nil {
@@ -1246,7 +1145,7 @@
 		return
 	}
 	if createPortals && !groups {
-		ce.Reply("`--create-portals` can only be used with `sync groups`")
+		ce.Reply("`--crear-portales` sólo puede ser usado con `sincronizar grupos`")
 		return
 	}
 
@@ -1280,7 +1179,7 @@
 		keys, err := ce.Bridge.DB.Portal.FindPrivateChatsNotInSpace(ce.Ctx, ce.User.JID)
 		if err != nil {
 			ce.ZLog.Err(err).Msg("Failed to get list of private chats not in space")
-			ce.Reply("Failed to get list of private chats not in space")
+			ce.Reply("Ocurrió un error al conseguir lista de chats privados que no están en el espacio")
 			return
 		}
 		count := 0
