--- conflicted
+++ resolved
@@ -146,11 +146,7 @@
 		if err != nil {
 			ce.ZLog.Err(err).Msg("Failed to save portal after clearing relay user")
 		}
-<<<<<<< HEAD
-		ce.Reply("Mensajes de usuarios que no tienen sesión iniciada en WhatsApp ahora dejarán de enviados por medio de su cuenta de WhatsApp")
-=======
 		ce.Reply("Mensajes de usuarios que no tienen sesión iniciada en WhatsApp ahora dejarán de ser enviados por medio de su cuenta de WhatsApp")
->>>>>>> fa9db583
 	}
 }
 
@@ -270,11 +266,7 @@
 			return
 		}
 		ce.ZLog.Debug().Stringer("channel_jid", info.ID).Msg("User successfully followed WhatsApp channel with link")
-<<<<<<< HEAD
-		ce.Reply("Siguiendo al canal `%s` exitosamente. El portal se creará en breve", info.ID)
-=======
 		ce.Reply("Has comenzado a seguir el canal `%s`, el portal será creado en breve", info.ID)
->>>>>>> fa9db583
 	} else {
 		ce.Reply("Eso no se mira como un enlace de invitación a WhatsApp")
 	}
@@ -360,11 +352,7 @@
 
 	members, err := ce.Bot.JoinedMembers(ce.Ctx, ce.RoomID)
 	if err != nil {
-<<<<<<< HEAD
-		ce.Reply("Ocurrió un fallo al conseguir los miembros de la sala: %v", err)
-=======
 		ce.Reply("Ocurrió un error al conseguir los miembros de la sala: %v", err)
->>>>>>> fa9db583
 		return
 	}
 
@@ -372,11 +360,7 @@
 	err = ce.Bot.StateEvent(ce.Ctx, ce.RoomID, event.StateRoomName, "", &roomNameEvent)
 	if err != nil && !errors.Is(err, mautrix.MNotFound) {
 		ce.ZLog.Err(err).Msg("Failed to get room name to create group")
-<<<<<<< HEAD
-		ce.Reply("Ocurrió un fallo al conseguir el nombre de la sala")
-=======
 		ce.Reply("Ocurrió un error al conseguir el nombre de la sala para crear el grupo")
->>>>>>> fa9db583
 		return
 	} else if len(roomNameEvent.Name) == 0 {
 		ce.Reply("Por favor establezca un nombre para la sala primero")
@@ -387,11 +371,7 @@
 	err = ce.Bot.StateEvent(ce.Ctx, ce.RoomID, event.StateEncryption, "", &encryptionEvent)
 	if err != nil && !errors.Is(err, mautrix.MNotFound) {
 		ce.ZLog.Err(err).Msg("Failed to get room encryption status to create group")
-<<<<<<< HEAD
-		ce.Reply("Ocurrió un fallo al conseguir el estado de cifrado de la sala")
-=======
 		ce.Reply("Ocurrió un error al conseguir el estado de cifrado de la sala")
->>>>>>> fa9db583
 		return
 	}
 
@@ -399,11 +379,7 @@
 	err = ce.Bot.StateEvent(ce.Ctx, ce.RoomID, event.StateCreate, "", &createEvent)
 	if err != nil && !errors.Is(err, mautrix.MNotFound) {
 		ce.ZLog.Err(err).Msg("Failed to get room create event to create group")
-<<<<<<< HEAD
-		ce.Reply("Ocurrió un fallo al crear el evento de la sala")
-=======
 		ce.Reply("Ocurrió un error al conseguir el evento de creación de la sala")
->>>>>>> fa9db583
 		return
 	}
 
@@ -488,17 +464,10 @@
 	Name: "iniciar-sesion",
 	Help: commands.HelpMeta{
 		Section: commands.HelpSectionAuth,
-<<<<<<< HEAD
-		Description: "Vincular el puente a su cuenta de WhatsApp como un cliente web. " +
-			"El parámetro de número de teléfono es opcional: si se provee, el puente creará un código de inicio de sesión de 8 dígitos " +
-			"que se puede usar en lugar de código QR.",
-		Args: "[_phone number_]",
-=======
 		Description: "Vincular el puente a su cuenta de WhatsApp como un cliente web." +
 			"El parámetro del número de teléfono es opcional: si se provee, el puente creará un código de 8 carácteres " +
 			"que se puede usar en lugar de un código QR.",
 		Args: "[_número de teléfono_]",
->>>>>>> fa9db583
 	},
 }
 
@@ -548,11 +517,7 @@
 			jid := ce.User.Client.Store.ID
 			ce.Reply("Sesión iniciada exitosamente como +%s (dispositivo #%d)", jid.User, jid.Device)
 		case whatsmeow.QRChannelTimeout.Event:
-<<<<<<< HEAD
 			ce.Reply("El tiempo de inicio de sesión caducó. Por favor vuelva a comenzar el inicio de sesión.")
-=======
-			ce.Reply("El inicio de sesión expiró. Por favor vuelva a comenzar el inicio de sesión.")
->>>>>>> fa9db583
 		case whatsmeow.QRChannelErrUnexpectedEvent.Event:
 			ce.Reply("No se pudo iniciar sesión: un evento inesperado de conexión del servidor")
 		case whatsmeow.QRChannelClientOutdated.Event:
@@ -766,11 +731,7 @@
 	} else if ce.User.Client == nil || !ce.User.Client.IsConnected() {
 		ce.Reply("Tienes sesión iniciada como +%s (dispositivo #%d), pero no tienes una conexión con WhatsApp.", ce.User.JID.User, ce.User.JID.Device)
 	} else {
-<<<<<<< HEAD
-		ce.Reply("Tienes sesión iniciada como +%s (dispositivo #%d), y la conexión a WhatsApp es OK (seguro)", ce.User.JID.User, ce.User.JID.Device)
-=======
 		ce.Reply("Tienes sesión iniciada como +%s (dispositivo #%d), y la conexión a WhatsApp está funcional (seguro)", ce.User.JID.User, ce.User.JID.Device)
->>>>>>> fa9db583
 		if !ce.User.PhoneRecentlySeen(false) {
 			ce.Reply("El teléfono no se ha visto en %s", formatDisconnectTime(time.Now().Sub(ce.User.PhoneLastSeen)))
 		}
@@ -805,11 +766,7 @@
 	Name: "eliminar-portal",
 	Help: commands.HelpMeta{
 		Section:     HelpSectionPortalManagement,
-<<<<<<< HEAD
-		Description: "Elimina el portal corriente. Si el portal es utilizado por otras personas, está limitado a sólo administradores.",
-=======
 		Description: "Elimina el portal corriente. Si el portal es utilizado por otras personas, este comando está limitado a sólo administradores.",
->>>>>>> fa9db583
 	},
 	RequiresPortal: true,
 }
