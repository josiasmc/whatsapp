// mautrix-whatsapp - A Matrix-WhatsApp puppeting bridge.
// Copyright (C) 2021 Tulir Asokan
//
// This program is free software: you can redistribute it and/or modify
// it under the terms of the GNU Affero General Public License as published by
// the Free Software Foundation, either version 3 of the License, or
// (at your option) any later version.
//
// This program is distributed in the hope that it will be useful,
// but WITHOUT ANY WARRANTY; without even the implied warranty of
// MERCHANTABILITY or FITNESS FOR A PARTICULAR PURPOSE.  See the
// GNU Affero General Public License for more details.
//
// You should have received a copy of the GNU Affero General Public License
// along with this program.  If not, see <https://www.gnu.org/licenses/>.

package main

import (
	"context"
	"encoding/json"
	"errors"
	"fmt"
	"html"
	"math"
	"regexp"
	"sort"
	"strconv"
	"strings"
	"time"

	"github.com/skip2/go-qrcode"
	"github.com/tidwall/gjson"

	"go.mau.fi/whatsmeow"
	"go.mau.fi/whatsmeow/appstate"
	"go.mau.fi/whatsmeow/types"

	"maunium.net/go/mautrix"
	"maunium.net/go/mautrix/bridge"
	"maunium.net/go/mautrix/bridge/commands"
	"maunium.net/go/mautrix/bridge/status"
	"maunium.net/go/mautrix/event"
	"maunium.net/go/mautrix/id"
)

type WrappedCommandEvent struct {
	*commands.Event
	Bridge *WABridge
	User   *User
	Portal *Portal
}

func (br *WABridge) RegisterCommands() {
	proc := br.CommandProcessor.(*commands.Processor)
	proc.AddHandlers(
		cmdSetRelay,
		cmdUnsetRelay,
		cmdInviteLink,
		cmdResolveLink,
		cmdJoin,
		cmdAccept,
		cmdCreate,
		cmdLogin,
		cmdLogout,
		cmdTogglePresence,
		cmdDeleteSession,
		cmdReconnect,
		cmdDisconnect,
		cmdPing,
		cmdDeletePortal,
		cmdDeleteAllPortals,
		cmdList,
		cmdSearch,
		cmdOpen,
		cmdPM,
		cmdSync,
		cmdDisappearingTimer,
	)
}

func wrapCommand(handler func(*WrappedCommandEvent)) func(*commands.Event) {
	return func(ce *commands.Event) {
		user := ce.User.(*User)
		var portal *Portal
		if ce.Portal != nil {
			portal = ce.Portal.(*Portal)
		}
		br := ce.Bridge.Child.(*WABridge)
		handler(&WrappedCommandEvent{ce, br, user, portal})
	}
}

var (
	HelpSectionConnectionManagement = commands.HelpSection{Name: "Manejar conexiones", Order: 11}
	HelpSectionCreatingPortals      = commands.HelpSection{Name: "Creando portales", Order: 15}
	HelpSectionPortalManagement     = commands.HelpSection{Name: "Manejar portales", Order: 20}
	HelpSectionInvites              = commands.HelpSection{Name: "Invitaciones de grupo", Order: 25}
	HelpSectionMiscellaneous        = commands.HelpSection{Name: "Misceláneo", Order: 30}
)

var cmdSetRelay = &commands.FullHandler{
	Func: wrapCommand(fnSetRelay),
	Name: "activar-retransmision",
	Help: commands.HelpMeta{
		Section:     HelpSectionPortalManagement,
		Description: "Retransmitir mensajes en esta sala mediante su cuenta de WhatsApp.",
	},
	RequiresPortal: true,
	RequiresLogin:  true,
}

func fnSetRelay(ce *WrappedCommandEvent) {
	if !ce.Bridge.Config.Bridge.Relay.Enabled {
		ce.Reply("Retransmisión no está activado en esta instancia del puente")
	} else if ce.Bridge.Config.Bridge.Relay.AdminOnly && !ce.User.Admin {
<<<<<<< HEAD
		ce.Reply("Solo administradores tienen autorización para activar retransmisión en esta instancia del puente")
=======
		ce.Reply("Only bridge admins are allowed to enable relay mode on this instance of the bridge")
>>>>>>> 7b3990da
	} else {
		ce.Portal.RelayUserID = ce.User.MXID
		ce.Portal.Update(nil)
		ce.Reply("Mensajes de usuarios que no tienen sesión iniciada en WhatsApp ahora serán enviados por medio de su cuenta de WhatsApp")
	}
}

var cmdUnsetRelay = &commands.FullHandler{
	Func: wrapCommand(fnUnsetRelay),
	Name: "desactivar-retransmision",
	Help: commands.HelpMeta{
		Section:     HelpSectionPortalManagement,
		Description: "Parar de retransmitir mensajes en esta sala.",
	},
	RequiresPortal: true,
}

func fnUnsetRelay(ce *WrappedCommandEvent) {
	if !ce.Bridge.Config.Bridge.Relay.Enabled {
		ce.Reply("Retransmisión no está activado en esta instancia del puente")
	} else if ce.Bridge.Config.Bridge.Relay.AdminOnly && !ce.User.Admin {
<<<<<<< HEAD
		ce.Reply("Solo administradores tienen autorización para desactivar retransmisión en esta instancia del puente")
=======
		ce.Reply("Only bridge admins are allowed to enable relay mode on this instance of the bridge")
>>>>>>> 7b3990da
	} else {
		ce.Portal.RelayUserID = ""
		ce.Portal.Update(nil)
		ce.Reply("Mensajes de usuarios que no tienen sesión iniciada en WhatsApp ahora dejarán de enviados por medio de su cuenta de WhatsApp")
	}
}

var cmdInviteLink = &commands.FullHandler{
	Func: wrapCommand(fnInviteLink),
	Name: "enlace-de-invitacion",
	Help: commands.HelpMeta{
		Section:     HelpSectionInvites,
		Description: "Conseguir un enlace de invitación al grupo actual, opcionalmente regenerando el enlace y revocando el enlace viejo.",
		Args:        "[--restablecer]",
	},
	RequiresPortal: true,
	RequiresLogin:  true,
}

func fnInviteLink(ce *WrappedCommandEvent) {
	reset := len(ce.Args) > 0 && strings.ToLower(ce.Args[0]) == "--restablecer"
	if ce.Portal.IsPrivateChat() {
		ce.Reply("No se puede conseguir un enlace de invitación al chat directo")
	} else if ce.Portal.IsBroadcastList() {
		ce.Reply("No se puede conseguir un enlace de invitación a una difusión")
	} else if link, err := ce.User.Client.GetGroupInviteLink(ce.Portal.Key.JID, reset); err != nil {
		ce.Reply("No se pudo conseguir el enlace de invitación: %v", err)
	} else {
		ce.Reply(link)
	}
}

var cmdResolveLink = &commands.FullHandler{
	Func: wrapCommand(fnResolveLink),
	Name: "resolver-enlace",
	Help: commands.HelpMeta{
		Section:     HelpSectionInvites,
		Description: "Resolver una invitación a un grupo de WhatsApp o a un enlace a mensaje de negocio.",
		Args:        "<_grupo, contacto, o enlace de mensaje_>",
	},
	RequiresLogin: true,
}

func fnResolveLink(ce *WrappedCommandEvent) {
	if len(ce.Args) == 0 {
		ce.Reply("**Uso:** `resolver-enlace <enlace de grupo o de mensaje>`")
		return
	}
	if strings.HasPrefix(ce.Args[0], whatsmeow.InviteLinkPrefix) {
		group, err := ce.User.Client.GetGroupInfoFromLink(ce.Args[0])
		if err != nil {
			ce.Reply("Ocurrió un falla al conseguir la información del grupo: %v", err)
			return
		}
		ce.Reply("Ese enlace de invitación apunta a %s (`%s`)", group.Name, group.JID)
	} else if strings.HasPrefix(ce.Args[0], whatsmeow.BusinessMessageLinkPrefix) || strings.HasPrefix(ce.Args[0], whatsmeow.BusinessMessageLinkDirectPrefix) {
		target, err := ce.User.Client.ResolveBusinessMessageLink(ce.Args[0])
		if err != nil {
			ce.Reply("Ocurrió un fallo al conseguir la información del negocio: %v", err)
			return
		}
		message := ""
		if len(target.Message) > 0 {
			parts := strings.Split(target.Message, "\n")
			for i, part := range parts {
				parts[i] = "> " + html.EscapeString(part)
			}
			message = fmt.Sprintf(" El siguiente mensaje prellenado está adjuntado:\n\n%s", strings.Join(parts, "\n"))
		}
		ce.Reply("Ése enlace apunta a %s (+%s).%s", target.PushName, target.JID.User, message)
	} else if strings.HasPrefix(ce.Args[0], whatsmeow.ContactQRLinkPrefix) || strings.HasPrefix(ce.Args[0], whatsmeow.ContactQRLinkDirectPrefix) {
		target, err := ce.User.Client.ResolveContactQRLink(ce.Args[0])
		if err != nil {
			ce.Reply("Ocurrió un fallo al conseguir la información del contacto: %v", err)
			return
		}
		if target.PushName != "" {
			ce.Reply("Ése enlace apunta a %s (+%s)", target.PushName, target.JID.User)
		} else {
			ce.Reply("Ése enlace apunta a +%s", target.JID.User)
		}
	} else {
		ce.Reply("Eso no se mira como una invitación a un grupo ni a un enalce a mensaje de negocio.")
	}
}

var cmdJoin = &commands.FullHandler{
	Func: wrapCommand(fnJoin),
	Name: "unirme",
	Help: commands.HelpMeta{
		Section:     HelpSectionInvites,
		Description: "Unirse a un chat de grupo con un enlace de invitación.",
		Args:        "<_enlace de invitación_>",
	},
	RequiresLogin: true,
}

func fnJoin(ce *WrappedCommandEvent) {
	if len(ce.Args) == 0 {
		ce.Reply("**Uso:** `unirme <enlace de invitación>`")
		return
	}

	if strings.HasPrefix(ce.Args[0], whatsmeow.InviteLinkPrefix) {
		jid, err := ce.User.Client.JoinGroupWithLink(ce.Args[0])
		if err != nil {
			ce.Reply("Fallo al unirse al grupo: %v", err)
			return
		}
		ce.Log.Debugln("%s successfully joined group %s", ce.User.MXID, jid)
		ce.Reply("Te has unido exitosamente al grupo `%s`, el portal será creado en breve", jid)
	} else if strings.HasPrefix(ce.Args[0], whatsmeow.NewsletterLinkPrefix) {
		info, err := ce.User.Client.GetNewsletterInfoWithInvite(ce.Args[0])
		if err != nil {
			ce.Reply("Fallo al conseguir la información del canal: %v", err)
			return
		}
		err = ce.User.Client.FollowNewsletter(info.ID)
		if err != nil {
			ce.Reply("Fallo al seguir el canal: %v", err)
			return
		}
		ce.Log.Debugln("%s successfully followed channel %s", ce.User.MXID, info.ID)
		ce.Reply("Has comenzado a seguir el canal `%s`, el portal será creado en breve", info.ID)
	} else {
		ce.Reply("Eso no se mira como un enlace de invitación a WhatsApp")
	}
}

func tryDecryptEvent(crypto bridge.Crypto, evt *event.Event) (json.RawMessage, error) {
	var data json.RawMessage
	if evt.Type != event.EventEncrypted {
		data = evt.Content.VeryRaw
	} else {
		err := evt.Content.ParseRaw(evt.Type)
		if err != nil && !errors.Is(err, event.ErrContentAlreadyParsed) {
			return nil, err
		}
		decrypted, err := crypto.Decrypt(evt)
		if err != nil {
			return nil, err
		}
		data = decrypted.Content.VeryRaw
	}
	return data, nil
}

func parseInviteMeta(data json.RawMessage) (*InviteMeta, error) {
	result := gjson.GetBytes(data, escapedInviteMetaField)
	if !result.Exists() || !result.IsObject() {
		return nil, nil
	}
	var meta InviteMeta
	err := json.Unmarshal([]byte(result.Raw), &meta)
	if err != nil {
		return nil, nil
	}
	return &meta, nil
}

var cmdAccept = &commands.FullHandler{
	Func: wrapCommand(fnAccept),
	Name: "aceptar",
	Help: commands.HelpMeta{
		Section:     HelpSectionInvites,
		Description: "Aceptar un mensaje a un grupo. Solamente se puede usar en respuesta a un mensaje de invitación de grupo",
	},
	RequiresLogin:  true,
	RequiresPortal: true,
}

func fnAccept(ce *WrappedCommandEvent) {
	if len(ce.ReplyTo) == 0 {
		ce.Reply("Debes responder a un mensaje de invitación de grupo al usar este comando.")
	} else if evt, err := ce.Portal.MainIntent().GetEvent(ce.RoomID, ce.ReplyTo); err != nil {
		ce.Log.Errorln("Failed to get event %s to handle !wa accept command: %v", ce.ReplyTo, err)
		ce.Reply("Ocurrió un fallo al coger el evento de respuesta")
	} else if rawContent, err := tryDecryptEvent(ce.Bridge.Crypto, evt); err != nil {
		ce.Log.Errorln("Failed to decrypt event %s to handle !wa accept command: %v", ce.ReplyTo, err)
		ce.Reply("Ocurrió un fallo al descifrar el evento de respuesta")
	} else if meta, err := parseInviteMeta(rawContent); err != nil || meta == nil {
		ce.Reply("Eso no se mira como un mensaje de invitación de grupo.")
	} else if meta.Inviter.User == ce.User.JID.User {
		ce.Reply("No puedes aceptar tus propias invitaciones")
	} else if err = ce.User.Client.JoinGroupWithInvite(meta.JID, meta.Inviter, meta.Code, meta.Expiration); err != nil {
		ce.Reply("Ocurrió un fallo al aceptar la invitación al grupo: %v", err)
	} else {
		ce.Reply("La invitación se aceptó exitosamente. El portal será creado en breve.")
	}
}

var cmdCreate = &commands.FullHandler{
	Func: wrapCommand(fnCreate),
	Name: "crear",
	Help: commands.HelpMeta{
		Section:     HelpSectionCreatingPortals,
		Description: "Crear un grupo WhatsApp para la sala actual de Matrix.",
	},
	RequiresLogin: true,
}

func fnCreate(ce *WrappedCommandEvent) {
	if ce.Portal != nil {
		ce.Reply("Esta ya es una sala de portal")
		return
	}

	members, err := ce.Bot.JoinedMembers(ce.RoomID)
	if err != nil {
		ce.Reply("Ocurrió un fallo al conseguir los miembros de la sala: %v", err)
		return
	}

	var roomNameEvent event.RoomNameEventContent
	err = ce.Bot.StateEvent(ce.RoomID, event.StateRoomName, "", &roomNameEvent)
	if err != nil && !errors.Is(err, mautrix.MNotFound) {
		ce.Log.Errorln("Failed to get room name to create group:", err)
		ce.Reply("Ocurrió un fallo al conseguir el nombre de la sala")
		return
	} else if len(roomNameEvent.Name) == 0 {
		ce.Reply("Por favor establezca un nombre para la sala primero")
		return
	}

	var encryptionEvent event.EncryptionEventContent
	err = ce.Bot.StateEvent(ce.RoomID, event.StateEncryption, "", &encryptionEvent)
	if err != nil && !errors.Is(err, mautrix.MNotFound) {
		ce.Reply("Ocurrió un fallo al conseguir el estado de cifrado de la sala")
		return
	}

	var createEvent event.CreateEventContent
	err = ce.Bot.StateEvent(ce.RoomID, event.StateCreate, "", &createEvent)
	if err != nil && !errors.Is(err, mautrix.MNotFound) {
		ce.Reply("Failed to get room create event")
		return
	}

	var participants []types.JID
	participantDedup := make(map[types.JID]bool)
	participantDedup[ce.User.JID.ToNonAD()] = true
	participantDedup[types.EmptyJID] = true
	for userID := range members.Joined {
		jid, ok := ce.Bridge.ParsePuppetMXID(userID)
		if !ok {
			user := ce.Bridge.GetUserByMXID(userID)
			if user != nil && !user.JID.IsEmpty() {
				jid = user.JID.ToNonAD()
			}
		}
		if !participantDedup[jid] {
			participantDedup[jid] = true
			participants = append(participants, jid)
		}
	}
	// TODO check m.space.parent to create rooms directly in communities

	messageID := ce.User.Client.GenerateMessageID()
	ce.Log.Infofln("Creando grupo para %s con el nombre %s y los participantes %+v (crear llave: %s)", ce.RoomID, roomNameEvent.Name, participants, messageID)
	ce.User.createKeyDedup = messageID
	resp, err := ce.User.Client.CreateGroup(whatsmeow.ReqCreateGroup{
		CreateKey:    messageID,
		Name:         roomNameEvent.Name,
		Participants: participants,
		GroupParent: types.GroupParent{
			IsParent: createEvent.Type == event.RoomTypeSpace,
		},
	})
	if err != nil {
		ce.Reply("No se pudo crear el grupo: %v", err)
		return
	}
	portal := ce.User.GetPortalByJID(resp.JID)
	portal.roomCreateLock.Lock()
	defer portal.roomCreateLock.Unlock()
	if len(portal.MXID) != 0 {
		portal.log.Warnln("Detected race condition in room creation")
		// TODO race condition, clean up the old room
	}
	portal.MXID = ce.RoomID
	portal.Name = roomNameEvent.Name
	portal.IsParent = resp.IsParent
	portal.Encrypted = encryptionEvent.Algorithm == id.AlgorithmMegolmV1
	if !portal.Encrypted && ce.Bridge.Config.Bridge.Encryption.Default {
		_, err = portal.MainIntent().SendStateEvent(portal.MXID, event.StateEncryption, "", portal.GetEncryptionEventContent())
		if err != nil {
			portal.log.Warnln("Failed to enable encryption in room:", err)
			if errors.Is(err, mautrix.MForbidden) {
				ce.Reply("Parece que no tengo permiso para habilitar el cifrado en esta sala.")
			} else {
				ce.Reply("No se pudo habilitar el cifrado en la sala: %v", err)
			}
		}
		portal.Encrypted = true
	}

	portal.Update(nil)
	portal.UpdateBridgeInfo()
	ce.User.createKeyDedup = ""

	ce.Reply("El grupo de WhatsApp se creó exitosamente %s", portal.Key.JID)
}

var cmdLogin = &commands.FullHandler{
	Func: wrapCommand(fnLogin),
	Name: "iniciar-sesion",
	Help: commands.HelpMeta{
		Section: commands.HelpSectionAuth,
		Description: "Vincular el puente a su cuenta de WhatsApp como un cliente web." +
			"El parámetro del número de teléfono es opcional: si se provee, el puente creará un código de 8 carácteres " +
			"que se puede usar en lugar de un código QR.",
		Args: "[_número de teléfono_]",
	},
}

var looksLikeAPhoneRegex = regexp.MustCompile(`^\+[0-9]+$`)

func fnLogin(ce *WrappedCommandEvent) {
	if ce.User.Session != nil {
		if ce.User.IsConnected() {
			ce.Reply("Ya tienes sesión iniciada")
		} else {
			ce.Reply("Ya tienes sesión iniciada. Tal vez lo que quieres es `reconectar`?")
		}
		return
	}

	var phoneNumber string
	if len(ce.Args) > 0 {
		phoneNumber = strings.TrimSpace(strings.Join(ce.Args, " "))
		if !looksLikeAPhoneRegex.MatchString(phoneNumber) {
			ce.Reply("When specifying a phone number, it must be provided in international format without spaces or other extra characters")
			return
		}
	}

	qrChan, err := ce.User.Login(context.Background())
	if err != nil {
		ce.ZLog.Err(err).Msg("Failed to start login")
		ce.Reply("No se pudo iniciar sesión: %v", err)
		return
	}

	if phoneNumber != "" {
		pairingCode, err := ce.User.Client.PairPhone(phoneNumber, true, whatsmeow.PairClientChrome, "Chrome (Linux)")
		if err != nil {
			ce.ZLog.Err(err).Msg("Failed to start phone code login")
			ce.Reply("Failed to start phone code login: %v", err)
			go ce.User.DeleteConnection()
			return
		}
		ce.Reply("Scan the code below or enter the following code on your phone to log in: **%s**", pairingCode)
	}

	var qrEventID id.EventID
	for item := range qrChan {
		switch item.Event {
		case whatsmeow.QRChannelSuccess.Event:
			jid := ce.User.Client.Store.ID
			ce.Reply("Sesión iniciada exitosamente como +%s (dispositivo #%d)", jid.User, jid.Device)
		case whatsmeow.QRChannelTimeout.Event:
			ce.Reply("El inicio de sesión expiró. Por favor vuelva a comenzar el inicio de sesión.")
		case whatsmeow.QRChannelErrUnexpectedEvent.Event:
			ce.Reply("No se pudo iniciar sesión: un evento inesperado de conexión del servidor")
		case whatsmeow.QRChannelClientOutdated.Event:
			ce.Reply("No se pudo iniciar sesión: cliente desactualizado. El puente necesita ser actualizado para continuar.")
		case whatsmeow.QRChannelScannedWithoutMultidevice.Event:
			ce.Reply("Por favor habilite Versión beta para varios dispositivos y escanee el código QR de nuevo.")
		case "error":
			ce.Reply("No se pudo iniciar sesión: %v", item.Error)
		case "code":
			qrEventID = ce.User.sendQR(ce, item.Code, qrEventID)
		}
	}
	if qrEventID != "" {
		_, _ = ce.Bot.RedactEvent(ce.RoomID, qrEventID)
	}
}

func (user *User) sendQR(ce *WrappedCommandEvent, code string, prevEvent id.EventID) id.EventID {
	url, ok := user.uploadQR(ce, code)
	if !ok {
		return prevEvent
	}
	content := event.MessageEventContent{
		MsgType: event.MsgImage,
		Body:    code,
		URL:     url.CUString(),
	}
	if len(prevEvent) != 0 {
		content.SetEdit(prevEvent)
	}
	resp, err := ce.Bot.SendMessageEvent(ce.RoomID, event.EventMessage, &content)
	if err != nil {
		user.log.Errorln("Failed to send edited QR code to user:", err)
	} else if len(prevEvent) == 0 {
		prevEvent = resp.EventID
	}
	return prevEvent
}

func (user *User) uploadQR(ce *WrappedCommandEvent, code string) (id.ContentURI, bool) {
	qrCode, err := qrcode.Encode(code, qrcode.Low, 256)
	if err != nil {
		user.log.Errorln("Failed to encode QR code:", err)
		ce.Reply("No se pudo codificar el código QR: %v", err)
		return id.ContentURI{}, false
	}

	bot := user.bridge.AS.BotClient()

	resp, err := bot.UploadBytes(qrCode, "image/png")
	if err != nil {
		user.log.Errorln("Failed to upload QR code:", err)
		ce.Reply("No se pudo subir el código QR: %v", err)
		return id.ContentURI{}, false
	}
	return resp.ContentURI, true
}

var cmdLogout = &commands.FullHandler{
	Func: wrapCommand(fnLogout),
	Name: "cerrar-sesion",
	Help: commands.HelpMeta{
		Section:     commands.HelpSectionAuth,
		Description: "Desvincular el puente de su cuenta de WhatsApp.",
	},
}

func fnLogout(ce *WrappedCommandEvent) {
	if ce.User.Session == nil {
		ce.Reply("No tienes sesión iniciada.")
		return
	} else if !ce.User.IsLoggedIn() {
		ce.Reply("No estás conectado a WhatsApp. Utilice el comando `reconectar` para reconectarse, o `eliminar-sesion` para olvidar toda la información de la sesión.")
		return
	}
	puppet := ce.Bridge.GetPuppetByJID(ce.User.JID)
	puppet.ClearCustomMXID()
	err := ce.User.Client.Logout()
	if err != nil {
		ce.User.log.Warnln("Error while logging out:", err)
		ce.Reply("Ocurrió un error desconocido al cerrar sesión: %v", err)
		return
	}
	ce.User.Session = nil
	ce.User.removeFromJIDMap(status.BridgeState{StateEvent: status.StateLoggedOut})
	ce.User.DeleteConnection()
	ce.User.DeleteSession()
	ce.Reply("Sesión cerrada exitosamente.")
}

var cmdTogglePresence = &commands.FullHandler{
	Func: wrapCommand(fnTogglePresence),
	Name: "alternar-presencia",
	Help: commands.HelpMeta{
		Section:     HelpSectionConnectionManagement,
		Description: "Alternar el envío de presencia y lecturas.",
	},
}

func fnTogglePresence(ce *WrappedCommandEvent) {
	if ce.User.Session == nil {
		ce.Reply("No tienes sesión iniciada.")
		return
	}
	customPuppet := ce.Bridge.GetPuppetByCustomMXID(ce.User.MXID)
	if customPuppet == nil {
		ce.Reply("No tienes sesión iniciada con su cuenta de Matrix.")
		return
	}
	customPuppet.EnablePresence = !customPuppet.EnablePresence
	var newPresence types.Presence
	if customPuppet.EnablePresence {
		newPresence = types.PresenceAvailable
		ce.Reply("Se habilitó el envío de presencia")
	} else {
		newPresence = types.PresenceUnavailable
		ce.Reply("Se deshabilitó el envío de presencia")
	}
	if ce.User.IsLoggedIn() {
		err := ce.User.Client.SendPresence(newPresence)
		if err != nil {
			ce.User.log.Warnln("No se pudo establecer el ajuste de presencia:", err)
		}
	}
	customPuppet.Update()
}

var cmdDeleteSession = &commands.FullHandler{
	Func: wrapCommand(fnDeleteSession),
	Name: "eliminar-sesion",
	Help: commands.HelpMeta{
		Section:     commands.HelpSectionAuth,
		Description: "Eliminar la información de la sesión y desconectarse de WhatsApp sin enviar una petición de cerrar sesión.",
	},
}

func fnDeleteSession(ce *WrappedCommandEvent) {
	if ce.User.Session == nil && ce.User.Client == nil {
		ce.Reply("Nada que purgar: no hay información de sesión guardada ni una conexión activa.")
		return
	}
	ce.User.removeFromJIDMap(status.BridgeState{StateEvent: status.StateLoggedOut})
	ce.User.DeleteConnection()
	ce.User.DeleteSession()
	ce.Reply("Información de sesión purgada")
}

var cmdReconnect = &commands.FullHandler{
	Func: wrapCommand(fnReconnect),
	Name: "reconectar",
	Help: commands.HelpMeta{
		Section:     HelpSectionConnectionManagement,
		Description: "Reconectarse a WhatsApp.",
	},
}

func fnReconnect(ce *WrappedCommandEvent) {
	if ce.User.Client == nil {
		if ce.User.Session == nil {
			ce.Reply("No tienes sesión iniciada con WhatsApp. Por favor inicie sesión primero.")
		} else {
			ce.User.Connect()
			ce.Reply("Conexión a WhatsApp comenzada")
		}
	} else {
		ce.User.DeleteConnection()
		ce.User.BridgeState.Send(status.BridgeState{StateEvent: status.StateTransientDisconnect, Error: WANotConnected})
		ce.User.Connect()
		ce.Reply("Reconexión a WhatsApp comenzada")
	}
}

var cmdDisconnect = &commands.FullHandler{
	Func: wrapCommand(fnDisconnect),
	Name: "desconectar",
	Help: commands.HelpMeta{
		Section:     HelpSectionConnectionManagement,
		Description: "Desconectarse de WhatsApp (sin cerrar sesión)",
	},
}

func fnDisconnect(ce *WrappedCommandEvent) {
	if ce.User.Client == nil {
		ce.Reply("No tienes una conexión con WhatsApp.")
		return
	}
	ce.User.DeleteConnection()
	ce.Reply("Desconectado exitosamente. Utilice el comando `reconectar` para reconectarse.")
	ce.User.BridgeState.Send(status.BridgeState{StateEvent: status.StateBadCredentials, Error: WANotConnected})
}

var cmdPing = &commands.FullHandler{
	Func: wrapCommand(fnPing),
	Name: "ping",
	Help: commands.HelpMeta{
		Section:     HelpSectionConnectionManagement,
		Description: "Probar su conexión con WhatsApp.",
	},
}

func fnPing(ce *WrappedCommandEvent) {
	if ce.User.Session == nil {
		if ce.User.Client != nil {
			ce.Reply("Conectado a WhatsApp, pero sin iniciar sesión.")
		} else {
			ce.Reply("No tienes sesión iniciada con WhatsApp.")
		}
	} else if ce.User.Client == nil || !ce.User.Client.IsConnected() {
		ce.Reply("Tienes sesión iniciada como +%s (dispositivo #%d), pero no tienes una conexión con WhatsApp.", ce.User.JID.User, ce.User.JID.Device)
	} else {
		ce.Reply("Tienes sesión iniciada como +%s (dispositivo #%d), y la conexión a WhatsApp es OK (seguro)", ce.User.JID.User, ce.User.JID.Device)
		if !ce.User.PhoneRecentlySeen(false) {
			ce.Reply("El teléfono no se ha visto en %s", formatDisconnectTime(time.Now().Sub(ce.User.PhoneLastSeen)))
		}
	}
}

func canDeletePortal(portal *Portal, userID id.UserID) bool {
	if len(portal.MXID) == 0 {
		return false
	}

	members, err := portal.MainIntent().JoinedMembers(portal.MXID)
	if err != nil {
		portal.log.Errorfln("Failed to get joined members to check if portal can be deleted by %s: %v", userID, err)
		return false
	}
	for otherUser := range members.Joined {
		_, isPuppet := portal.bridge.ParsePuppetMXID(otherUser)
		if isPuppet || otherUser == portal.bridge.Bot.UserID || otherUser == userID {
			continue
		}
		user := portal.bridge.GetUserByMXID(otherUser)
		if user != nil && user.Session != nil {
			return false
		}
	}
	return true
}

var cmdDeletePortal = &commands.FullHandler{
	Func: wrapCommand(fnDeletePortal),
	Name: "eliminar-portal",
	Help: commands.HelpMeta{
		Section:     HelpSectionPortalManagement,
		Description: "Elimina el portal corriente. Si el portal es utilizado por otras personas, está limitado a sólo administradores.",
	},
	RequiresPortal: true,
}

func fnDeletePortal(ce *WrappedCommandEvent) {
	if !ce.User.Admin && !canDeletePortal(ce.Portal, ce.User.MXID) {
		ce.Reply("Solamente administradores del puente pueden eliminar portales con otros usuarios Matrix")
		return
	}

	ce.Portal.log.Infoln(ce.User.MXID, "requested deletion of portal.")
	ce.Portal.Delete()
	ce.Portal.Cleanup(false)
}

var cmdDeleteAllPortals = &commands.FullHandler{
	Func: wrapCommand(fnDeleteAllPortals),
	Name: "eliminar-todos-los-portales",
	Help: commands.HelpMeta{
		Section:     HelpSectionPortalManagement,
		Description: "Elimina todos los portales.",
	},
}

func fnDeleteAllPortals(ce *WrappedCommandEvent) {
	portals := ce.Bridge.GetAllPortals()
	var portalsToDelete []*Portal

	if ce.User.Admin {
		portalsToDelete = portals
	} else {
		portalsToDelete = portals[:0]
		for _, portal := range portals {
			if canDeletePortal(portal, ce.User.MXID) {
				portalsToDelete = append(portalsToDelete, portal)
			}
		}
	}
	if len(portalsToDelete) == 0 {
		ce.Reply("No se hallaron portales para eliminar")
		return
	}

	leave := func(portal *Portal) {
		if len(portal.MXID) > 0 {
			_, _ = portal.MainIntent().KickUser(portal.MXID, &mautrix.ReqKickUser{
				Reason: "Eliminando portal",
				UserID: ce.User.MXID,
			})
		}
	}
	customPuppet := ce.Bridge.GetPuppetByCustomMXID(ce.User.MXID)
	if customPuppet != nil && customPuppet.CustomIntent() != nil {
		intent := customPuppet.CustomIntent()
		leave = func(portal *Portal) {
			if len(portal.MXID) > 0 {
				_, _ = intent.LeaveRoom(portal.MXID)
				_, _ = intent.ForgetRoom(portal.MXID)
			}
		}
	}
	ce.Reply("Se encontraron %d portales, eliminando...", len(portalsToDelete))
	for _, portal := range portalsToDelete {
		portal.Delete()
		leave(portal)
	}
	ce.Reply("Eliminando la información de los portales completado. Ahora limpiando en el fondo las salas de los portales.")

	go func() {
		for _, portal := range portalsToDelete {
			portal.Cleanup(false)
		}
		ce.Reply("Limpiando en el fondo las salas de los portales completado.")
	}()
}

func matchesQuery(str string, query string) bool {
	if query == "" {
		return true
	}
	return strings.Contains(strings.ToLower(str), query)
}

func formatContacts(bridge *WABridge, input map[types.JID]types.ContactInfo, query string) (result []string) {
	hasQuery := len(query) > 0
	for jid, contact := range input {
		if len(contact.FullName) == 0 {
			continue
		}
		puppet := bridge.GetPuppetByJID(jid)
		pushName := contact.PushName
		if len(pushName) == 0 {
			pushName = contact.FullName
		}

		if !hasQuery || matchesQuery(pushName, query) || matchesQuery(contact.FullName, query) || matchesQuery(jid.User, query) {
			result = append(result, fmt.Sprintf("* %s / [%s](https://matrix.to/#/%s) - `+%s`", contact.FullName, pushName, puppet.MXID, jid.User))
		}
	}
	sort.Sort(sort.StringSlice(result))
	return
}

func formatGroups(input []*types.GroupInfo, query string) (result []string) {
	hasQuery := len(query) > 0
	for _, group := range input {
		if !hasQuery || matchesQuery(group.GroupName.Name, query) || matchesQuery(group.JID.User, query) {
			result = append(result, fmt.Sprintf("* %s - `%s`", group.GroupName.Name, group.JID.User))
		}
	}
	sort.Sort(sort.StringSlice(result))
	return
}

var cmdList = &commands.FullHandler{
	Func: wrapCommand(fnList),
	Name: "list",
	Help: commands.HelpMeta{
		Section:     HelpSectionMiscellaneous,
		Description: "Get a list of all contacts and groups.",
		Args:        "<`contacts`|`groups`> [_page_] [_items per page_]",
	},
	RequiresLogin: true,
}

func fnList(ce *WrappedCommandEvent) {
	if len(ce.Args) == 0 {
		ce.Reply("**Uso:** `listar <contactos|grupos> [página] [artículos por página]`")
		return
	}
	mode := strings.ToLower(ce.Args[0])
	if mode[0] != 'g' && mode[0] != 'c' {
		ce.Reply("**Uso:** `listar <contactos|grupos> [página] [artículos por página]`")
		return
	}
	var err error
	page := 1
	max := 100
	if len(ce.Args) > 1 {
		page, err = strconv.Atoi(ce.Args[1])
		if err != nil || page <= 0 {
			ce.Reply("\"%s\" no es un número válido de página", ce.Args[1])
			return
		}
	}
	if len(ce.Args) > 2 {
		max, err = strconv.Atoi(ce.Args[2])
		if err != nil || max <= 0 {
			ce.Reply("\"%s\" no es un número válido de artículos por página", ce.Args[2])
			return
		} else if max > 400 {
			ce.Reply("Advertencia: un número alto de artículos por página puede causar un fallo en recibir una respuesta")
		}
	}

	contacts := mode[0] == 'c'
	typeName := "grupos"
	var result []string
	if contacts {
		typeName = "contactos"
		contactList, err := ce.User.Client.Store.Contacts.GetAllContacts()
		if err != nil {
			ce.Reply("No se pudo conseguir los contactos: %s", err)
			return
		}
		result = formatContacts(ce.User.bridge, contactList, "")
	} else {
		groupList, err := ce.User.Client.GetJoinedGroups()
		if err != nil {
			ce.Reply("No se pudo conseguir los grupos: %s", err)
			return
		}
		result = formatGroups(groupList, "")
	}

	if len(result) == 0 {
		ce.Reply("No se hallaron %s", strings.ToLower(typeName))
		return
	}
	pages := int(math.Ceil(float64(len(result)) / float64(max)))
	if (page-1)*max >= len(result) {
		if pages == 1 {
			ce.Reply("Solamente hay 1 página de %s", strings.ToLower(typeName))
		} else {
			ce.Reply("Hay %d páginas de %s", pages, strings.ToLower(typeName))
		}
		return
	}
	lastIndex := page * max
	if lastIndex > len(result) {
		lastIndex = len(result)
	}
	result = result[(page-1)*max : lastIndex]
	ce.Reply("### %s (página %d de %d)\n\n%s", typeName, page, pages, strings.Join(result, "\n"))
}

var cmdSearch = &commands.FullHandler{
	Func: wrapCommand(fnSearch),
	Name: "buscar",
	Help: commands.HelpMeta{
		Section:     HelpSectionMiscellaneous,
		Description: "Buscar contactos o grupos.",
		Args:        "<_busqueda_>",
	},
	RequiresLogin: true,
}

func fnSearch(ce *WrappedCommandEvent) {
	if len(ce.Args) == 0 {
		ce.Reply("**Uso:** `buscar <busqueda>`")
		return
	}

	contactList, err := ce.User.Client.Store.Contacts.GetAllContacts()
	if err != nil {
		ce.Reply("No se pudieron conseguir los contactos: %s", err)
		return
	}
	groupList, err := ce.User.Client.GetJoinedGroups()
	if err != nil {
		ce.Reply("No se pudieron conseguir los grupos: %s", err)
		return
	}

	query := strings.ToLower(strings.TrimSpace(strings.Join(ce.Args, " ")))
	formattedContacts := strings.Join(formatContacts(ce.User.bridge, contactList, query), "\n")
	formattedGroups := strings.Join(formatGroups(groupList, query), "\n")

	result := make([]string, 0, 2)
	if len(formattedContacts) > 0 {
		result = append(result, "### Contactos\n\n"+formattedContacts)
	}
	if len(formattedGroups) > 0 {
		result = append(result, "### Groupos\n\n"+formattedGroups)
	}

	if len(result) == 0 {
		ce.Reply("No se hallaron contactos ni grupos")
		return
	}

	ce.Reply(strings.Join(result, "\n\n"))
}

var cmdOpen = &commands.FullHandler{
	Func: wrapCommand(fnOpen),
	Name: "abrir",
	Help: commands.HelpMeta{
		Section:     HelpSectionCreatingPortals,
		Description: "Abrir un portal de grupo.",
		Args:        "<_JID de grupo_>",
	},
	RequiresLogin: true,
}

func fnOpen(ce *WrappedCommandEvent) {
	if len(ce.Args) == 0 {
		ce.Reply("**Uso:** `abrir <JID de grupo>`")
		return
	}

	var jid types.JID
	if strings.ContainsRune(ce.Args[0], '@') {
		jid, _ = types.ParseJID(ce.Args[0])
	} else {
		jid = types.NewJID(ce.Args[0], types.GroupServer)
	}
	if (jid.Server != types.GroupServer && jid.Server != types.NewsletterServer) || (!strings.ContainsRune(jid.User, '-') && len(jid.User) < 15) {
		ce.Reply("Eso no se mira como un JID de grupo")
		return
	}

	var err error
	var groupInfo *types.GroupInfo
	var newsletterMetadata *types.NewsletterMetadata
	switch jid.Server {
	case types.GroupServer:
		groupInfo, err = ce.User.Client.GetGroupInfo(jid)
		if err != nil {
			ce.Reply("No se pudo conseguir la información del grupo: %v", err)
			return
		}
		jid = groupInfo.JID
	case types.NewsletterServer:
		newsletterMetadata, err = ce.User.Client.GetNewsletterInfo(jid)
		if err != nil {
			ce.Reply("No se pudo conseguir la información del canal: %v", err)
			return
		}
		jid = newsletterMetadata.ID
	}
	ce.Log.Debugln("Importing", jid, "for", ce.User.MXID)
	portal := ce.User.GetPortalByJID(jid)
	if len(portal.MXID) > 0 {
		portal.UpdateMatrixRoom(ce.User, groupInfo, newsletterMetadata)
		ce.Reply("Sala de portal sincronizada.")
	} else {
		err = portal.CreateMatrixRoom(ce.User, groupInfo, newsletterMetadata, true, true)
		if err != nil {
			ce.Reply("No se pudo crear la sala: %v", err)
		} else {
			ce.Reply("Sala de portal creada.")
		}
	}
}

var cmdPM = &commands.FullHandler{
	Func: wrapCommand(fnPM),
	Name: "pm",
	Help: commands.HelpMeta{
		Section:     HelpSectionCreatingPortals,
		Description: "Abrir un chat privado con el número indicado.",
		Args:        "<_número de teléfono internacional_>",
	},
	RequiresLogin: true,
}

func fnPM(ce *WrappedCommandEvent) {
	if len(ce.Args) == 0 {
		ce.Reply("**Uso:** `pm <número de teléfono internacional>`")
		return
	}

	user := ce.User

	number := strings.Join(ce.Args, "")
	resp, err := ce.User.Client.IsOnWhatsApp([]string{number})
	if err != nil {
		ce.Reply("No se pudo revisar si el usuario está en WhatsApp: %v", err)
		return
	} else if len(resp) == 0 {
		ce.Reply("No se recibió una respuesta al revisar si el usuario está en WhatsApp")
		return
	}
	targetUser := resp[0]
	if !targetUser.IsIn {
		ce.Reply("El servidor dice que +%s no está en WhatsApp", targetUser.JID.User)
		return
	}

	portal, puppet, justCreated, err := user.StartPM(targetUser.JID, "manual PM command")
	if err != nil {
		ce.Reply("Ocurrió un error al crear la sala de portal: %v", err)
	} else if !justCreated {
		ce.Reply("Ya tienes un portal de chat privado con +%s en [%s](https://matrix.to/#/%s)", puppet.JID.User, puppet.Displayname, portal.MXID)
	} else {
		ce.Reply("Sala de portal creado con +%s y has sido invitado.", puppet.JID.User)
	}
}

var cmdSync = &commands.FullHandler{
	Func: wrapCommand(fnSync),
	Name: "sincronizar",
	Help: commands.HelpMeta{
		Section:     HelpSectionMiscellaneous,
		Description: "Sincronizar datos de WhatsApp.",
		Args:        "<estado/contactos/grupos/espacio> [--avatars-de-contacto] [--crear-portales]",
	},
	RequiresLogin: true,
}

func fnSync(ce *WrappedCommandEvent) {
	args := strings.ToLower(strings.Join(ce.Args, " "))
	contacts := strings.Contains(args, "contacts")
	appState := strings.Contains(args, "appstate")
	space := strings.Contains(args, "space")
	groups := strings.Contains(args, "groups") || space
	if !contacts && !appState && !space && !groups {
		ce.Reply("**Uso:** `sincronizar <estado/contactos/grupos/espacio> [--avatars-de-contacto] [--crear-portales]`")
		return
	}
	createPortals := strings.Contains(args, "--crear-portales")
	contactAvatars := strings.Contains(args, "--avatars-de-contacto")
	if contactAvatars && (!contacts || appState) {
		ce.Reply("`--avatars-de-contacto` sólo puede ser usado con `sincronizar contactos`")
		return
	}
	if createPortals && !groups {
		ce.Reply("`--create-portals` can only be used with `sync groups`")
		return
	}

	if appState {
		for _, name := range appstate.AllPatchNames {
			err := ce.User.Client.FetchAppState(name, true, false)
			if errors.Is(err, appstate.ErrKeyNotFound) {
				ce.Reply("Error de llave no hallada al sincronizar estado de aplicación %s: %v\n\nLas peticiones de llaves son enviadas automáticamente, y la sincronización debe ocurrir en el fondo luego de que su teléfono responda.", name, err)
				return
			} else if err != nil {
				ce.Reply("Error sincronizando el estado de aplicación %s: %v", name, err)
			} else if name == appstate.WAPatchCriticalUnblockLow {
				ce.Reply("Estado de aplicación %s sincronizado, sincronización de contactos corriendo en el fondo", name)
			} else {
				ce.Reply("Estado de aplicación %s sincronizado", name)
			}
		}
	} else if contacts {
		err := ce.User.ResyncContacts(contactAvatars)
		if err != nil {
			ce.Reply("Error resincronizando contactos: %v", err)
		} else {
			ce.Reply("Contactos resincronizados")
		}
	}
	if space {
		if !ce.Bridge.Config.Bridge.PersonalFilteringSpaces {
			ce.Reply("Espacios personales filtrados no están habilitados en esta instancia del puente")
			return
		}
		keys := ce.Bridge.DB.Portal.FindPrivateChatsNotInSpace(ce.User.JID)
		count := 0
		for _, key := range keys {
			portal := ce.Bridge.GetPortalByJID(key)
			portal.addToPersonalSpace(ce.User)
			count++
		}
		plural := "s"
		if count == 1 {
			plural = ""
		}
		ce.Reply("%d sala%s agregada%s al espacio", count, plural, plural)
	}
	if groups {
		err := ce.User.ResyncGroups(createPortals)
		if err != nil {
			ce.Reply("Error resincronizando grupos: %v", err)
		} else {
			ce.Reply("Grupos resincronizados")
		}
	}
}

var cmdDisappearingTimer = &commands.FullHandler{
	Func:    wrapCommand(fnDisappearingTimer),
	Name:    "disappearing-timer",
	Aliases: []string{"disappear-timer"},
	Help: commands.HelpMeta{
		Section:     HelpSectionPortalManagement,
		Description: "Set future messages in the room to disappear after the given time.",
		Args:        "<off/1d/7d/90d>",
	},
	RequiresLogin:  true,
	RequiresPortal: true,
}

func fnDisappearingTimer(ce *WrappedCommandEvent) {
	if len(ce.Args) == 0 {
		ce.Reply("**Usage:** `disappearing-timer <off/1d/7d/90d>`")
		return
	}
	duration, ok := whatsmeow.ParseDisappearingTimerString(ce.Args[0])
	if !ok {
		ce.Reply("Invalid timer '%s'", ce.Args[0])
		return
	}
	prevExpirationTime := ce.Portal.ExpirationTime
	ce.Portal.ExpirationTime = uint32(duration.Seconds())
	err := ce.User.Client.SetDisappearingTimer(ce.Portal.Key.JID, duration)
	if err != nil {
		ce.Reply("Failed to set disappearing timer: %v", err)
		ce.Portal.ExpirationTime = prevExpirationTime
		return
	}
	ce.Portal.Update(nil)
	ce.React("✅")
}<|MERGE_RESOLUTION|>--- conflicted
+++ resolved
@@ -114,11 +114,7 @@
 	if !ce.Bridge.Config.Bridge.Relay.Enabled {
 		ce.Reply("Retransmisión no está activado en esta instancia del puente")
 	} else if ce.Bridge.Config.Bridge.Relay.AdminOnly && !ce.User.Admin {
-<<<<<<< HEAD
 		ce.Reply("Solo administradores tienen autorización para activar retransmisión en esta instancia del puente")
-=======
-		ce.Reply("Only bridge admins are allowed to enable relay mode on this instance of the bridge")
->>>>>>> 7b3990da
 	} else {
 		ce.Portal.RelayUserID = ce.User.MXID
 		ce.Portal.Update(nil)
@@ -140,15 +136,11 @@
 	if !ce.Bridge.Config.Bridge.Relay.Enabled {
 		ce.Reply("Retransmisión no está activado en esta instancia del puente")
 	} else if ce.Bridge.Config.Bridge.Relay.AdminOnly && !ce.User.Admin {
-<<<<<<< HEAD
 		ce.Reply("Solo administradores tienen autorización para desactivar retransmisión en esta instancia del puente")
-=======
-		ce.Reply("Only bridge admins are allowed to enable relay mode on this instance of the bridge")
->>>>>>> 7b3990da
 	} else {
 		ce.Portal.RelayUserID = ""
 		ce.Portal.Update(nil)
-		ce.Reply("Mensajes de usuarios que no tienen sesión iniciada en WhatsApp ahora dejarán de enviados por medio de su cuenta de WhatsApp")
+		ce.Reply("Mensajes de usuarios que no tienen sesión iniciada en WhatsApp ahora dejarán de ser enviados por medio de su cuenta de WhatsApp")
 	}
 }
 
