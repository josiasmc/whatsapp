// mautrix-whatsapp - A Matrix-WhatsApp puppeting bridge.
// Copyright (C) 2024 Tulir Asokan
//
// This program is free software: you can redistribute it and/or modify
// it under the terms of the GNU Affero General Public License as published by
// the Free Software Foundation, either version 3 of the License, or
// (at your option) any later version.
//
// This program is distributed in the hope that it will be useful,
// but WITHOUT ANY WARRANTY; without even the implied warranty of
// MERCHANTABILITY or FITNESS FOR A PARTICULAR PURPOSE.  See the
// GNU Affero General Public License for more details.
//
// You should have received a copy of the GNU Affero General Public License
// along with this program.  If not, see <https://www.gnu.org/licenses/>.

package main

import (
	"bytes"
	"context"
	"crypto/rand"
	"crypto/sha256"
	"encoding/hex"
	"encoding/json"
	"errors"
	"fmt"
	"image"
	"image/color"
	_ "image/gif"
	"image/jpeg"
	"image/png"
	"io"
	"maps"
	"math"
	"mime"
	"net/http"
	"reflect"
	"runtime/debug"
	"strconv"
	"strings"
	"sync"
	"time"

	"github.com/rs/zerolog"
	"github.com/tidwall/gjson"
	"go.mau.fi/util/exzerolog"
	cwebp "go.mau.fi/webp"
	"go.mau.fi/whatsmeow"
	waProto "go.mau.fi/whatsmeow/binary/proto"
	"go.mau.fi/whatsmeow/proto/waMmsRetry"
	"go.mau.fi/whatsmeow/types"
	"go.mau.fi/whatsmeow/types/events"
	"golang.org/x/exp/slices"
	"golang.org/x/image/draw"
	"golang.org/x/image/webp"
	"google.golang.org/protobuf/proto"

	"go.mau.fi/util/exerrors"
	"go.mau.fi/util/exmime"
	"go.mau.fi/util/ffmpeg"
	"go.mau.fi/util/jsontime"
	"go.mau.fi/util/random"
	"go.mau.fi/util/variationselector"
	"maunium.net/go/mautrix"
	"maunium.net/go/mautrix/appservice"
	"maunium.net/go/mautrix/bridge"
	"maunium.net/go/mautrix/bridge/bridgeconfig"
	"maunium.net/go/mautrix/bridge/status"
	"maunium.net/go/mautrix/crypto/attachment"
	"maunium.net/go/mautrix/event"
	"maunium.net/go/mautrix/format"
	"maunium.net/go/mautrix/id"

	"maunium.net/go/mautrix-whatsapp/database"
)

const StatusBroadcastTopic = "Estados de WhatsApp de tus contactos"
const StatusBroadcastName = "Estados de WhatsApp"
const BroadcastTopic = "Mensajes de difusión de WhatsApp"
const UnnamedBroadcastName = "Difusión sin nombre"
const PrivateChatTopic = "Chat privado de WhatsApp"

var ErrStatusBroadcastDisabled = errors.New("status bridging is disabled")

func (br *WABridge) GetPortalByMXID(mxid id.RoomID) *Portal {
	ctx := context.TODO()
	br.portalsLock.Lock()
	defer br.portalsLock.Unlock()
	portal, ok := br.portalsByMXID[mxid]
	if !ok {
		dbPortal, err := br.DB.Portal.GetByMXID(ctx, mxid)
		if err != nil {
			br.ZLog.Err(err).Stringer("mxid", mxid).Msg("Failed to get portal by MXID")
			return nil
		}
		return br.loadDBPortal(ctx, dbPortal, nil)
	}
	return portal
}

func (br *WABridge) GetIPortal(mxid id.RoomID) bridge.Portal {
	p := br.GetPortalByMXID(mxid)
	if p == nil {
		return nil
	}
	return p
}

func (portal *Portal) IsEncrypted() bool {
	return portal.Encrypted
}

func (portal *Portal) MarkEncrypted() {
	portal.Encrypted = true
	err := portal.Update(context.TODO())
	if err != nil {
		portal.zlog.Err(err).Msg("Failed to mark portal as encrypted")
	}
}

func (portal *Portal) ReceiveMatrixEvent(user bridge.User, evt *event.Event) {
	if user.GetPermissionLevel() >= bridgeconfig.PermissionLevelUser || portal.HasRelaybot() {
		portal.events <- &PortalEvent{
			MatrixMessage: &PortalMatrixMessage{
				user:       user.(*User),
				evt:        evt,
				receivedAt: time.Now(),
			},
		}
	}
}

func (br *WABridge) GetPortalByJID(key database.PortalKey) *Portal {
	ctx := context.TODO()
	br.portalsLock.Lock()
	defer br.portalsLock.Unlock()
	portal, ok := br.portalsByJID[key]
	if !ok {
		dbPortal, err := br.DB.Portal.GetByJID(ctx, key)
		if err != nil {
			br.ZLog.Err(err).Str("key", key.String()).Msg("Failed to get portal by JID")
			return nil
		}
		return br.loadDBPortal(ctx, dbPortal, &key)
	}
	return portal
}

func (br *WABridge) GetExistingPortalByJID(key database.PortalKey) *Portal {
	ctx := context.TODO()
	br.portalsLock.Lock()
	defer br.portalsLock.Unlock()
	portal, ok := br.portalsByJID[key]
	if !ok {
		dbPortal, err := br.DB.Portal.GetByJID(ctx, key)
		if err != nil {
			br.ZLog.Err(err).Str("key", key.String()).Msg("Failed to get portal by JID")
			return nil
		}
		return br.loadDBPortal(ctx, dbPortal, nil)
	}
	return portal
}

func (br *WABridge) GetAllPortals() []*Portal {
	return br.dbPortalsToPortals(br.DB.Portal.GetAll(context.TODO()))
}

func (br *WABridge) GetAllIPortals() (iportals []bridge.Portal) {
	portals := br.GetAllPortals()
	iportals = make([]bridge.Portal, len(portals))
	for i, portal := range portals {
		iportals[i] = portal
	}
	return iportals
}

func (br *WABridge) GetAllPortalsByJID(jid types.JID) []*Portal {
	return br.dbPortalsToPortals(br.DB.Portal.GetAllByJID(context.TODO(), jid))
}

func (br *WABridge) GetAllByParentGroup(jid types.JID) []*Portal {
	return br.dbPortalsToPortals(br.DB.Portal.GetAllByParentGroup(context.TODO(), jid))
}

func (br *WABridge) dbPortalsToPortals(dbPortals []*database.Portal, err error) []*Portal {
	if err != nil {
		br.ZLog.Err(err).Msg("Failed to get portals")
		return nil
	}
	br.portalsLock.Lock()
	defer br.portalsLock.Unlock()
	output := make([]*Portal, len(dbPortals))
	for index, dbPortal := range dbPortals {
		if dbPortal == nil {
			continue
		}
		portal, ok := br.portalsByJID[dbPortal.Key]
		if !ok {
			portal = br.loadDBPortal(context.TODO(), dbPortal, nil)
		}
		output[index] = portal
	}
	return output
}

func (br *WABridge) loadDBPortal(ctx context.Context, dbPortal *database.Portal, key *database.PortalKey) *Portal {
	if dbPortal == nil {
		if key == nil {
			return nil
		}
		dbPortal = br.DB.Portal.New()
		dbPortal.Key = *key
		err := dbPortal.Insert(ctx)
		if err != nil {
			br.ZLog.Err(err).Str("key", key.String()).Msg("Failed to insert new portal")
			return nil
		}
	}
	portal := br.NewPortal(dbPortal)
	br.portalsByJID[portal.Key] = portal
	if len(portal.MXID) > 0 {
		br.portalsByMXID[portal.MXID] = portal
	}
	return portal
}

func (portal *Portal) GetUsers() []*User {
	// TODO what's this for?
	return nil
}

func (br *WABridge) NewManualPortal(key database.PortalKey) *Portal {
	dbPortal := br.DB.Portal.New()
	dbPortal.Key = key
	return br.NewPortal(dbPortal)
}

func (br *WABridge) NewPortal(dbPortal *database.Portal) *Portal {
	portal := &Portal{
		Portal:          dbPortal,
		bridge:          br,
		events:          make(chan *PortalEvent, br.Config.Bridge.PortalMessageBuffer),
		mediaErrorCache: make(map[types.MessageID]*FailedMediaMeta),
	}
	portal.updateLogger()
	go portal.handleMessageLoop()
	return portal
}

func (portal *Portal) updateLogger() {
	logWith := portal.bridge.ZLog.With().Stringer("portal_key", portal.Key)
	if portal.MXID != "" {
		logWith = logWith.Stringer("room_id", portal.MXID)
	}
	portal.zlog = logWith.Logger()
}

const recentlyHandledLength = 100

type fakeMessage struct {
	Sender    types.JID
	Text      string
	ID        string
	Time      time.Time
	Important bool
}

type PortalEvent struct {
	Message       *PortalMessage
	MatrixMessage *PortalMatrixMessage
}

type PortalMessage struct {
	evt           *events.Message
	undecryptable *events.UndecryptableMessage
	receipt       *events.Receipt
	fake          *fakeMessage
	source        *User
}

type PortalMatrixMessage struct {
	evt        *event.Event
	user       *User
	receivedAt time.Time
}

type recentlyHandledWrapper struct {
	id  types.MessageID
	err database.MessageErrorType
}

type Portal struct {
	*database.Portal

	bridge *WABridge
	zlog   zerolog.Logger

	roomCreateLock sync.Mutex
	encryptLock    sync.Mutex
	backfillLock   sync.Mutex
	avatarLock     sync.Mutex

	latestEventBackfillLock sync.Mutex
	parentGroupUpdateLock   sync.Mutex

	recentlyHandled      [recentlyHandledLength]recentlyHandledWrapper
	recentlyHandledLock  sync.Mutex
	recentlyHandledIndex uint8

	currentlyTyping     []id.UserID
	currentlyTypingLock sync.Mutex

	events chan *PortalEvent

	mediaErrorCache map[types.MessageID]*FailedMediaMeta

	galleryCache          []*event.MessageEventContent
	galleryCacheRootEvent id.EventID
	galleryCacheStart     time.Time
	galleryCacheReplyTo   *ReplyInfo
	galleryCacheSender    types.JID

	currentlySleepingToDelete sync.Map

	relayUser    *User
	parentPortal *Portal
}

const GalleryMaxTime = 10 * time.Minute

func (portal *Portal) stopGallery() {
	if portal.galleryCache != nil {
		portal.galleryCache = nil
		portal.galleryCacheSender = types.EmptyJID
		portal.galleryCacheReplyTo = nil
		portal.galleryCacheStart = time.Time{}
		portal.galleryCacheRootEvent = ""
	}
}

func (portal *Portal) startGallery(evt *events.Message, msg *ConvertedMessage) {
	portal.galleryCache = []*event.MessageEventContent{msg.Content}
	portal.galleryCacheSender = evt.Info.Sender.ToNonAD()
	portal.galleryCacheReplyTo = msg.ReplyTo
	portal.galleryCacheStart = time.Now()
}

func (portal *Portal) extendGallery(msg *ConvertedMessage) int {
	portal.galleryCache = append(portal.galleryCache, msg.Content)
	msg.Content = &event.MessageEventContent{
		MsgType:             event.MsgBeeperGallery,
		Body:                "Sent a gallery",
		BeeperGalleryImages: portal.galleryCache,
	}
	msg.Content.SetEdit(portal.galleryCacheRootEvent)
	// Don't set the gallery images in the edit fallback
	msg.Content.BeeperGalleryImages = nil
	return len(portal.galleryCache) - 1
}

var (
	_ bridge.Portal                    = (*Portal)(nil)
	_ bridge.ReadReceiptHandlingPortal = (*Portal)(nil)
	_ bridge.MembershipHandlingPortal  = (*Portal)(nil)
	_ bridge.MetaHandlingPortal        = (*Portal)(nil)
	_ bridge.TypingPortal              = (*Portal)(nil)
)

func (portal *Portal) handleWhatsAppMessageLoopItem(msg *PortalMessage) {
	log := portal.zlog.With().
		Str("action", "handle whatsapp event").
		Stringer("source_user_jid", msg.source.JID).
		Stringer("source_user_mxid", msg.source.MXID).
		Logger()
	ctx := log.WithContext(context.TODO())
	if len(portal.MXID) == 0 {
		if msg.fake == nil && msg.undecryptable == nil && (msg.evt == nil || !containsSupportedMessage(msg.evt.Message)) {
			log.Debug().Msg("Not creating portal room for incoming message: message is not a chat message")
			return
		}
		log.Debug().Msg("Creating Matrix room from incoming message")
		err := portal.CreateMatrixRoom(ctx, msg.source, nil, nil, false, true)
		if err != nil {
			log.Err(err).Msg("Failed to create portal room")
			return
		}
	}
	portal.latestEventBackfillLock.Lock()
	defer portal.latestEventBackfillLock.Unlock()
	switch {
	case msg.evt != nil:
		log.UpdateContext(func(c zerolog.Context) zerolog.Context {
			return c.
				Str("message_id", msg.evt.Info.ID).
				Stringer("message_sender", msg.evt.Info.Sender)
		})
		portal.handleMessage(ctx, msg.source, msg.evt, false)
	case msg.receipt != nil:
		log.UpdateContext(func(c zerolog.Context) zerolog.Context {
			return c.Str("receipt_type", msg.receipt.Type.GoString())
		})
		portal.handleReceipt(ctx, msg.receipt, msg.source)
	case msg.undecryptable != nil:
		log.UpdateContext(func(c zerolog.Context) zerolog.Context {
			return c.
				Str("message_id", msg.undecryptable.Info.ID).
				Stringer("message_sender", msg.undecryptable.Info.Sender).
				Bool("undecryptable", true)
		})
		portal.stopGallery()
		portal.handleUndecryptableMessage(ctx, msg.source, msg.undecryptable)
	case msg.fake != nil:
		log.UpdateContext(func(c zerolog.Context) zerolog.Context {
			return c.
				Str("fake_message_id", msg.fake.ID).
				Stringer("message_sender", msg.fake.Sender)
		})
		portal.stopGallery()
		msg.fake.ID = "FAKE::" + msg.fake.ID
		portal.handleFakeMessage(ctx, *msg.fake)
	default:
		log.Warn().Any("event_data", msg).Msg("Unexpected PortalMessage with no message")
	}
}

func (portal *Portal) handleMatrixMessageLoopItem(msg *PortalMatrixMessage) {
	log := portal.zlog.With().
		Str("action", "handle matrix event").
		Stringer("event_id", msg.evt.ID).
		Str("event_type", msg.evt.Type.Type).
		Stringer("sender", msg.evt.Sender).
		Logger()
	ctx := log.WithContext(context.TODO())
	portal.latestEventBackfillLock.Lock()
	defer portal.latestEventBackfillLock.Unlock()
	evtTS := time.UnixMilli(msg.evt.Timestamp)
	timings := messageTimings{
		initReceive:  msg.evt.Mautrix.ReceivedAt.Sub(evtTS),
		decrypt:      msg.evt.Mautrix.DecryptionDuration,
		portalQueue:  time.Since(msg.receivedAt),
		totalReceive: time.Since(evtTS),
	}
	implicitRRStart := time.Now()
	portal.handleMatrixReadReceipt(ctx, msg.user, "", evtTS, false)
	timings.implicitRR = time.Since(implicitRRStart)
	switch msg.evt.Type {
	case event.EventMessage, event.EventSticker, TypeMSC3381V2PollResponse, TypeMSC3381PollResponse, TypeMSC3381PollStart:
		portal.HandleMatrixMessage(ctx, msg.user, msg.evt, timings)
	case event.EventRedaction:
		log.UpdateContext(func(c zerolog.Context) zerolog.Context {
			return c.Stringer("redaction_target_mxid", msg.evt.Redacts)
		})
		portal.HandleMatrixRedaction(ctx, msg.user, msg.evt)
	case event.EventReaction:
		portal.HandleMatrixReaction(ctx, msg.user, msg.evt)
	default:
		log.Warn().Msg("Unsupported event type in portal message channel")
	}
}

func (portal *Portal) handleDeliveryReceipt(ctx context.Context, receipt *events.Receipt, source *User) {
	if !portal.IsPrivateChat() {
		return
	}
	log := zerolog.Ctx(ctx)
	for _, msgID := range receipt.MessageIDs {
		msg, err := portal.bridge.DB.Message.GetByJID(ctx, portal.Key, msgID)
		if err != nil {
			log.Err(err).Str("message_id", msgID).Msg("Failed to get receipt target message")
			continue
		} else if msg == nil || msg.IsFakeMXID() {
			continue
		}
		if msg.Sender == source.JID {
			portal.bridge.SendRawMessageCheckpoint(&status.MessageCheckpoint{
				EventID:    msg.MXID,
				RoomID:     portal.MXID,
				Step:       status.MsgStepRemote,
				Timestamp:  jsontime.UM(receipt.Timestamp),
				Status:     status.MsgStatusDelivered,
				ReportedBy: status.MsgReportedByBridge,
			})
			portal.sendStatusEvent(ctx, msg.MXID, "", nil, &[]id.UserID{portal.MainIntent().UserID})
		}
	}
}

func (portal *Portal) handleReceipt(ctx context.Context, receipt *events.Receipt, source *User) {
	if receipt.Sender.Server != types.DefaultUserServer {
		// TODO handle lids
		return
	}
	if receipt.Type == types.ReceiptTypeDelivered {
		portal.handleDeliveryReceipt(ctx, receipt, source)
		return
	}
	// The order of the message ID array depends on the sender's platform, so we just have to find
	// the last message based on timestamp. Also, timestamps only have second precision, so if
	// there are many messages at the same second just mark them all as read, because we don't
	// know which one is last
	markAsRead := make([]*database.Message, 0, 1)
	var bestTimestamp time.Time
	log := zerolog.Ctx(ctx)
	for _, msgID := range receipt.MessageIDs {
		msg, err := portal.bridge.DB.Message.GetByJID(ctx, portal.Key, msgID)
		if err != nil {
			log.Err(err).Str("message_id", msgID).Msg("Failed to get receipt target message")
		} else if msg == nil || msg.IsFakeMXID() {
			continue
		}
		if msg.Timestamp.After(bestTimestamp) {
			bestTimestamp = msg.Timestamp
			markAsRead = append(markAsRead[:0], msg)
		} else if msg != nil && msg.Timestamp.Equal(bestTimestamp) {
			markAsRead = append(markAsRead, msg)
		}
	}
	if receipt.Sender.User == source.JID.User {
		if len(markAsRead) > 0 {
			source.SetLastReadTS(ctx, portal.Key, markAsRead[0].Timestamp)
		} else {
			source.SetLastReadTS(ctx, portal.Key, receipt.Timestamp)
		}
	}
	intent := portal.bridge.GetPuppetByJID(receipt.Sender).IntentFor(portal)
	for _, msg := range markAsRead {
		err := intent.SetReadMarkers(ctx, portal.MXID, source.makeReadMarkerContent(msg.MXID, intent.IsCustomPuppet))
		if err != nil {
			log.Err(err).
				Stringer("message_mxid", msg.MXID).
				Stringer("read_by_user_mxid", intent.UserID).
				Msg("Failed to mark message as read")
		} else {
			log.Debug().
				Stringer("message_mxid", msg.MXID).
				Stringer("read_by_user_mxid", intent.UserID).
				Msg("Marked message as read")
		}
	}
}

func (portal *Portal) handleMessageLoop() {
	for {
		portal.handleOneMessageLoopItem()
	}
}

func (portal *Portal) handleOneMessageLoopItem() {
	defer func() {
		if err := recover(); err != nil {
			logEvt := portal.zlog.WithLevel(zerolog.FatalLevel).
				Str(zerolog.ErrorStackFieldName, string(debug.Stack()))
			actualErr, ok := err.(error)
			if ok {
				logEvt = logEvt.Err(actualErr)
			} else {
				logEvt = logEvt.Any(zerolog.ErrorFieldName, err)
			}
			logEvt.Msg("Portal message handler panicked")
		}
	}()
	select {
	case msg := <-portal.events:
		if msg.Message != nil {
			portal.handleWhatsAppMessageLoopItem(msg.Message)
		} else if msg.MatrixMessage != nil {
			portal.handleMatrixMessageLoopItem(msg.MatrixMessage)
		} else {
			portal.zlog.Warn().Msg("Unexpected PortalEvent with no data")
		}
	}
}

func containsSupportedMessage(waMsg *waProto.Message) bool {
	if waMsg == nil {
		return false
	}
	return waMsg.Conversation != nil || waMsg.ExtendedTextMessage != nil || waMsg.ImageMessage != nil ||
		waMsg.StickerMessage != nil || waMsg.AudioMessage != nil || waMsg.VideoMessage != nil || waMsg.PtvMessage != nil ||
		waMsg.DocumentMessage != nil || waMsg.ContactMessage != nil || waMsg.LocationMessage != nil ||
		waMsg.LiveLocationMessage != nil || waMsg.GroupInviteMessage != nil || waMsg.ContactsArrayMessage != nil ||
		waMsg.HighlyStructuredMessage != nil || waMsg.TemplateMessage != nil || waMsg.TemplateButtonReplyMessage != nil ||
		waMsg.ListMessage != nil || waMsg.ListResponseMessage != nil || waMsg.PollCreationMessage != nil || waMsg.PollCreationMessageV2 != nil
}

func getMessageType(waMsg *waProto.Message) string {
	switch {
	case waMsg == nil:
		return "ignore"
	case waMsg.Conversation != nil, waMsg.ExtendedTextMessage != nil:
		return "text"
	case waMsg.ImageMessage != nil:
		return fmt.Sprintf("image %s", waMsg.GetImageMessage().GetMimetype())
	case waMsg.StickerMessage != nil:
		return fmt.Sprintf("sticker %s", waMsg.GetStickerMessage().GetMimetype())
	case waMsg.VideoMessage != nil:
		return fmt.Sprintf("video %s", waMsg.GetVideoMessage().GetMimetype())
	case waMsg.PtvMessage != nil:
		return fmt.Sprintf("round video %s", waMsg.GetPtvMessage().GetMimetype())
	case waMsg.AudioMessage != nil:
		return fmt.Sprintf("audio %s", waMsg.GetAudioMessage().GetMimetype())
	case waMsg.DocumentMessage != nil:
		return fmt.Sprintf("document %s", waMsg.GetDocumentMessage().GetMimetype())
	case waMsg.ContactMessage != nil:
		return "contact"
	case waMsg.ContactsArrayMessage != nil:
		return "contact array"
	case waMsg.LocationMessage != nil:
		return "location"
	case waMsg.LiveLocationMessage != nil:
		return "live location start"
	case waMsg.GroupInviteMessage != nil:
		return "group invite"
	case waMsg.ReactionMessage != nil:
		return "reaction"
	case waMsg.EncReactionMessage != nil:
		return "encrypted reaction"
	case waMsg.PollCreationMessage != nil || waMsg.PollCreationMessageV2 != nil || waMsg.PollCreationMessageV3 != nil:
		return "poll create"
	case waMsg.PollUpdateMessage != nil:
		return "poll update"
	case waMsg.ProtocolMessage != nil:
		switch waMsg.GetProtocolMessage().GetType() {
		case waProto.ProtocolMessage_REVOKE:
			if waMsg.GetProtocolMessage().GetKey() == nil {
				return "ignore"
			}
			return "revoke"
		case waProto.ProtocolMessage_MESSAGE_EDIT:
			return "edit"
		case waProto.ProtocolMessage_EPHEMERAL_SETTING:
			return "disappearing timer change"
		case waProto.ProtocolMessage_APP_STATE_SYNC_KEY_SHARE, waProto.ProtocolMessage_HISTORY_SYNC_NOTIFICATION, waProto.ProtocolMessage_INITIAL_SECURITY_NOTIFICATION_SETTING_SYNC:
			return "ignore"
		default:
			return fmt.Sprintf("unknown_protocol_%d", waMsg.GetProtocolMessage().GetType())
		}
	case waMsg.ButtonsMessage != nil:
		return "buttons"
	case waMsg.ButtonsResponseMessage != nil:
		return "buttons response"
	case waMsg.TemplateMessage != nil:
		return "template"
	case waMsg.HighlyStructuredMessage != nil:
		return "highly structured template"
	case waMsg.TemplateButtonReplyMessage != nil:
		return "template button reply"
	case waMsg.InteractiveMessage != nil:
		return "interactive"
	case waMsg.ListMessage != nil:
		return "list"
	case waMsg.ProductMessage != nil:
		return "product"
	case waMsg.ListResponseMessage != nil:
		return "list response"
	case waMsg.OrderMessage != nil:
		return "order"
	case waMsg.InvoiceMessage != nil:
		return "invoice"
	case waMsg.SendPaymentMessage != nil, waMsg.RequestPaymentMessage != nil,
		waMsg.DeclinePaymentRequestMessage != nil, waMsg.CancelPaymentRequestMessage != nil,
		waMsg.PaymentInviteMessage != nil:
		return "payment"
	case waMsg.Call != nil:
		return "call"
	case waMsg.Chat != nil:
		return "chat"
	case waMsg.SenderKeyDistributionMessage != nil, waMsg.StickerSyncRmrMessage != nil:
		return "ignore"
	default:
		return "unknown"
	}
}

func pluralUnit(val int, name string) string {
	if val == 1 {
		return fmt.Sprintf("%d %s", val, name)
	} else if val == 0 {
		return ""
	}
	return fmt.Sprintf("%d %ss", val, name)
}

func naturalJoin(parts []string) string {
	if len(parts) == 0 {
		return ""
	} else if len(parts) == 1 {
		return parts[0]
	} else if len(parts) == 2 {
		return fmt.Sprintf("%s y %s", parts[0], parts[1])
	} else {
		return fmt.Sprintf("%s y %s", strings.Join(parts[:len(parts)-1], ", "), parts[len(parts)-1])
	}
}

func formatDuration(d time.Duration) string {
	const Day = time.Hour * 24

	var days, hours, minutes, seconds int
	days, d = int(d/Day), d%Day
	hours, d = int(d/time.Hour), d%time.Hour
	minutes, d = int(d/time.Minute), d%time.Minute
	seconds = int(d / time.Second)

	parts := make([]string, 0, 4)
	if days > 0 {
		parts = append(parts, pluralUnit(days, "día"))
	}
	if hours > 0 {
		parts = append(parts, pluralUnit(hours, "hora"))
	}
	if minutes > 0 {
		parts = append(parts, pluralUnit(seconds, "minuto"))
	}
	if seconds > 0 {
		parts = append(parts, pluralUnit(seconds, "segundo"))
	}
	return naturalJoin(parts)
}

func (portal *Portal) convertMessage(ctx context.Context, intent *appservice.IntentAPI, source *User, info *types.MessageInfo, waMsg *waProto.Message, isBackfill bool) *ConvertedMessage {
	switch {
	case waMsg.Conversation != nil || waMsg.ExtendedTextMessage != nil:
		return portal.convertTextMessage(ctx, intent, source, waMsg)
	case waMsg.TemplateMessage != nil:
		return portal.convertTemplateMessage(ctx, intent, source, info, waMsg.GetTemplateMessage())
	case waMsg.HighlyStructuredMessage != nil:
		return portal.convertTemplateMessage(ctx, intent, source, info, waMsg.GetHighlyStructuredMessage().GetHydratedHsm())
	case waMsg.TemplateButtonReplyMessage != nil:
		return portal.convertTemplateButtonReplyMessage(ctx, intent, waMsg.GetTemplateButtonReplyMessage())
	case waMsg.ListMessage != nil:
		return portal.convertListMessage(ctx, intent, source, waMsg.GetListMessage())
	case waMsg.ListResponseMessage != nil:
		return portal.convertListResponseMessage(ctx, intent, waMsg.GetListResponseMessage())
	case waMsg.PollCreationMessage != nil:
		return portal.convertPollCreationMessage(ctx, intent, waMsg.GetPollCreationMessage())
	case waMsg.PollCreationMessageV2 != nil:
		return portal.convertPollCreationMessage(ctx, intent, waMsg.GetPollCreationMessageV2())
	case waMsg.PollCreationMessageV3 != nil:
		return portal.convertPollCreationMessage(ctx, intent, waMsg.GetPollCreationMessageV3())
	case waMsg.PollUpdateMessage != nil:
		return portal.convertPollUpdateMessage(ctx, intent, source, info, waMsg.GetPollUpdateMessage())
	case waMsg.ImageMessage != nil:
		return portal.convertMediaMessage(ctx, intent, source, info, waMsg.GetImageMessage(), "photo", isBackfill)
	case waMsg.StickerMessage != nil:
		return portal.convertMediaMessage(ctx, intent, source, info, waMsg.GetStickerMessage(), "sticker", isBackfill)
	case waMsg.VideoMessage != nil:
		return portal.convertMediaMessage(ctx, intent, source, info, waMsg.GetVideoMessage(), "video attachment", isBackfill)
	case waMsg.PtvMessage != nil:
		return portal.convertMediaMessage(ctx, intent, source, info, waMsg.GetPtvMessage(), "video message", isBackfill)
	case waMsg.AudioMessage != nil:
		typeName := "audio attachment"
		if waMsg.GetAudioMessage().GetPTT() {
			typeName = "voice message"
		}
		return portal.convertMediaMessage(ctx, intent, source, info, waMsg.GetAudioMessage(), typeName, isBackfill)
	case waMsg.DocumentMessage != nil:
		return portal.convertMediaMessage(ctx, intent, source, info, waMsg.GetDocumentMessage(), "file attachment", isBackfill)
	case waMsg.ContactMessage != nil:
		return portal.convertContactMessage(ctx, intent, waMsg.GetContactMessage())
	case waMsg.ContactsArrayMessage != nil:
		return portal.convertContactsArrayMessage(ctx, intent, waMsg.GetContactsArrayMessage())
	case waMsg.LocationMessage != nil:
		return portal.convertLocationMessage(ctx, intent, waMsg.GetLocationMessage())
	case waMsg.LiveLocationMessage != nil:
		return portal.convertLiveLocationMessage(ctx, intent, waMsg.GetLiveLocationMessage())
	case waMsg.GroupInviteMessage != nil:
		return portal.convertGroupInviteMessage(ctx, intent, info, waMsg.GetGroupInviteMessage())
	case waMsg.ProtocolMessage != nil && waMsg.ProtocolMessage.GetType() == waProto.ProtocolMessage_EPHEMERAL_SETTING:
		portal.ExpirationTime = waMsg.ProtocolMessage.GetEphemeralExpiration()
		err := portal.Update(ctx)
		if err != nil {
			zerolog.Ctx(ctx).Err(err).Msg("Failed to save portal after updating expiration timer")
		}
		return &ConvertedMessage{
			Intent: intent,
			Type:   event.EventMessage,
			Content: &event.MessageEventContent{
				Body:    portal.formatDisappearingMessageNotice(),
				MsgType: event.MsgNotice,
			},
		}
	default:
		return nil
	}
}

func (portal *Portal) implicitlyEnableDisappearingMessages(ctx context.Context, timer time.Duration) {
	portal.ExpirationTime = uint32(timer.Seconds())
	err := portal.Update(ctx)
	if err != nil {
		zerolog.Ctx(ctx).Err(err).Msg("Failed to save portal after implicitly enabling disappearing timer")
	}
	intent := portal.MainIntent()
	if portal.Encrypted {
		intent = portal.bridge.Bot
	}
	duration := formatDuration(time.Duration(portal.ExpirationTime) * time.Second)
	_, err = portal.sendMessage(ctx, intent, event.EventMessage, &event.MessageEventContent{
		MsgType: event.MsgNotice,
		Body:    fmt.Sprintf("Automatically enabled disappearing message timer (%s) because incoming message is disappearing", duration),
	}, nil, 0)
	if err != nil {
		zerolog.Ctx(ctx).Warn().Err(err).Msg("Failed to send notice about implicit disappearing timer")
	}
}

func (portal *Portal) UpdateGroupDisappearingMessages(ctx context.Context, sender *types.JID, timestamp time.Time, timer uint32) {
	if portal.ExpirationTime == timer {
		return
	}
	portal.ExpirationTime = timer
	err := portal.Update(ctx)
	if err != nil {
		zerolog.Ctx(ctx).Err(err).Msg("Failed to save portal after updating expiration timer")
	}
	intent := portal.MainIntent()
	if sender != nil && sender.Server == types.DefaultUserServer {
		intent = portal.bridge.GetPuppetByJID(sender.ToNonAD()).IntentFor(portal)
	} else {
		sender = &types.EmptyJID
	}
	_, err = portal.sendMessage(ctx, intent, event.EventMessage, &event.MessageEventContent{
		Body:    portal.formatDisappearingMessageNotice(),
		MsgType: event.MsgNotice,
	}, nil, timestamp.UnixMilli())
	if err != nil {
		zerolog.Ctx(ctx).Warn().Err(err).
			Uint32("new_timer", timer).
			Stringer("sender_jid", sender).
			Msg("Failed to notify portal about disappearing message timer change")
	}
}

func (portal *Portal) formatDisappearingMessageNotice() string {
	if portal.ExpirationTime == 0 {
		return "Turned off disappearing messages"
	}
	return fmt.Sprintf("Set the disappearing message timer to %s", formatDuration(time.Duration(portal.ExpirationTime)*time.Second))
}

const UndecryptableMessageNotice = "Fallo al decifrar mensaje de WhatsApp, esperando a que el contacto lo reenvíe... " +
	"([aprender más](https://faq.whatsapp.com/general/security-and-privacy/seeing-waiting-for-this-message-this-may-take-a-while))"

var undecryptableMessageContent event.MessageEventContent

func init() {
	undecryptableMessageContent = format.RenderMarkdown(UndecryptableMessageNotice, true, false)
	undecryptableMessageContent.MsgType = event.MsgNotice
}

func (portal *Portal) handleUndecryptableMessage(ctx context.Context, source *User, evt *events.UndecryptableMessage) {
	log := zerolog.Ctx(ctx)
	if len(portal.MXID) == 0 {
		log.Warn().Msg("handleUndecryptableMessage called even though portal.MXID is empty")
		return
	} else if portal.isRecentlyHandled(evt.Info.ID, database.MsgErrDecryptionFailed) {
		log.Debug().Msg("Not handling recently handled message")
		return
	} else if existingMsg, err := portal.bridge.DB.Message.GetByJID(ctx, portal.Key, evt.Info.ID); err != nil {
		log.Err(err).Msg("Failed to get message from database to check if undecryptable message is duplicate")
		return
	} else if existingMsg != nil {
		log.Debug().Msg("Not handling duplicate message")
		return
	}
	metricType := "error"
	if evt.IsUnavailable {
		metricType = "unavailable"
	}
	Analytics.Track(source.MXID, "WhatsApp undecryptable message", map[string]interface{}{
		"messageID":         evt.Info.ID,
		"undecryptableType": metricType,
	})
	intent := portal.getMessageIntent(ctx, source, &evt.Info)
	if intent == nil {
		return
	}
	content := undecryptableMessageContent
	resp, err := portal.sendMessage(ctx, intent, event.EventMessage, &content, nil, evt.Info.Timestamp.UnixMilli())
	if err != nil {
		log.Err(err).Msg("Failed to send WhatsApp decryption error message to Matrix")
		return
	}
	portal.finishHandling(ctx, nil, &evt.Info, resp.EventID, intent.UserID, database.MsgUnknown, 0, database.MsgErrDecryptionFailed)
}

func (portal *Portal) handleFakeMessage(ctx context.Context, msg fakeMessage) {
	log := zerolog.Ctx(ctx)
	if portal.isRecentlyHandled(msg.ID, database.MsgNoError) {
		log.Debug().Msg("Not handling recently handled message")
		return
	} else if existingMsg, err := portal.bridge.DB.Message.GetByJID(ctx, portal.Key, msg.ID); err != nil {
		log.Err(err).Msg("Failed to get message from database to check if fake message is duplicate")
		return
	} else if existingMsg != nil {
		log.Debug().Msg("Not handling duplicate message")
		return
	}
	if msg.Sender.Server != types.DefaultUserServer {
		log.Debug().Msg("Not handling message from @lid user")
		// TODO handle lids
		return
	}
	intent := portal.bridge.GetPuppetByJID(msg.Sender).IntentFor(portal)
	if !intent.IsCustomPuppet && portal.IsPrivateChat() && msg.Sender.User == portal.Key.Receiver.User && portal.Key.Receiver != portal.Key.JID {
		log.Debug().Msg("Not handling fake message for user who doesn't have double puppeting enabled")
		return
	}
	msgType := event.MsgNotice
	if msg.Important {
		msgType = event.MsgText
	}
	resp, err := portal.sendMessage(ctx, intent, event.EventMessage, &event.MessageEventContent{
		MsgType: msgType,
		Body:    msg.Text,
	}, nil, msg.Time.UnixMilli())
	if err != nil {
		log.Err(err).Msg("Failed to send fake message to Matrix")
	} else {
		portal.finishHandling(ctx, nil, &types.MessageInfo{
			ID:        msg.ID,
			Timestamp: msg.Time,
			MessageSource: types.MessageSource{
				Sender: msg.Sender,
			},
		}, resp.EventID, intent.UserID, database.MsgFake, 0, database.MsgNoError)
	}
}

func (portal *Portal) handleMessage(ctx context.Context, source *User, evt *events.Message, historical bool) {
	log := zerolog.Ctx(ctx)
	if len(portal.MXID) == 0 {
		log.Warn().Msg("handleMessage called even though portal.MXID is empty")
		return
	}
	msgID := evt.Info.ID
	msgType := getMessageType(evt.Message)
	if msgType == "ignore" {
		return
	} else if portal.isRecentlyHandled(msgID, database.MsgNoError) {
		log.Debug().Msg("Not handling recently handled message")
		return
	}
	log.UpdateContext(func(c zerolog.Context) zerolog.Context {
		return c.Str("wa_message_type", msgType)
	})
	existingMsg, err := portal.bridge.DB.Message.GetByJID(ctx, portal.Key, msgID)
	if err != nil {
		log.Err(err).Msg("Failed to get message from database to check if message is duplicate")
		return
	}
	if existingMsg != nil {
		if existingMsg.Error == database.MsgErrDecryptionFailed {
			resolveType := "sender"
			if evt.UnavailableRequestID != "" {
				resolveType = "phone"
			}
			Analytics.Track(source.MXID, "WhatsApp undecryptable message resolved", map[string]interface{}{
				"messageID":   evt.Info.ID,
				"resolveType": resolveType,
			})
			log.Debug().Str("resolved_via", resolveType).Msg("Got decryptable version of previously undecryptable message")
		} else {
			log.Debug().Msg("Not handling duplicate message")
			return
		}
	}
	var editTargetMsg *database.Message
	if msgType == "edit" {
		editTargetID := evt.Message.GetProtocolMessage().GetKey().GetId()
		log.UpdateContext(func(c zerolog.Context) zerolog.Context {
			return c.Str("edit_target_id", editTargetID)
		})
		editTargetMsg, err = portal.bridge.DB.Message.GetByJID(ctx, portal.Key, editTargetID)
		if err != nil {
			log.Err(err).Msg("Failed to get edit target message from database")
			return
		} else if editTargetMsg == nil {
			log.Warn().Msg("Not handling edit: couldn't find edit target")
			return
		} else if editTargetMsg.Type != database.MsgNormal {
			log.Warn().Str("edit_target_db_type", string(editTargetMsg.Type)).
				Msg("Not handling edit: edit target is not a normal message")
			return
		} else if editTargetMsg.Sender.User != evt.Info.Sender.User {
			log.Warn().Stringer("edit_target_sender", editTargetMsg.Sender).
				Msg("Not handling edit: edit was sent by another user")
			return
		}
		evt.Message = evt.Message.GetProtocolMessage().GetEditedMessage()
	}

	intent := portal.getMessageIntent(ctx, source, &evt.Info)
	if intent == nil {
		return
	}
	converted := portal.convertMessage(ctx, intent, source, &evt.Info, evt.Message, false)
	if converted != nil {
		isGalleriable := portal.bridge.Config.Bridge.BeeperGalleries &&
			(evt.Message.ImageMessage != nil || evt.Message.VideoMessage != nil) &&
			(portal.galleryCache == nil ||
				(evt.Info.Sender.ToNonAD() == portal.galleryCacheSender &&
					converted.ReplyTo.Equals(portal.galleryCacheReplyTo) &&
					time.Since(portal.galleryCacheStart) < GalleryMaxTime)) &&
			// Captions aren't allowed in galleries (this needs to be checked before the caption is merged)
			converted.Caption == nil &&
			// Images can't be edited
			editTargetMsg == nil

		if !historical && portal.IsPrivateChat() && evt.Info.Sender.Device == 0 && converted.ExpiresIn > 0 && portal.ExpirationTime == 0 {
			log.Info().
				Str("timer", converted.ExpiresIn.String()).
				Msg("Implicitly enabling disappearing messages as incoming message is disappearing")
			portal.implicitlyEnableDisappearingMessages(ctx, converted.ExpiresIn)
		}
		if evt.Info.IsIncomingBroadcast() {
			if converted.Extra == nil {
				converted.Extra = map[string]any{}
			}
			converted.Extra["fi.mau.whatsapp.source_broadcast_list"] = evt.Info.Chat.String()
		}
		if portal.bridge.Config.Bridge.CaptionInMessage {
			converted.MergeCaption()
		}
		var eventID id.EventID
		var lastEventID id.EventID
		if existingMsg != nil {
			portal.MarkDisappearing(ctx, existingMsg.MXID, converted.ExpiresIn, evt.Info.Timestamp)
			converted.Content.SetEdit(existingMsg.MXID)
		} else if converted.ReplyTo != nil {
			portal.SetReply(ctx, converted.Content, converted.ReplyTo, false)
		}
		dbMsgType := database.MsgNormal
		if editTargetMsg != nil {
			dbMsgType = database.MsgEdit
			converted.Content.SetEdit(editTargetMsg.MXID)
		}
		galleryStarted := false
		var galleryPart int
		if isGalleriable {
			if portal.galleryCache == nil {
				portal.startGallery(evt, converted)
				galleryStarted = true
			} else {
				galleryPart = portal.extendGallery(converted)
				dbMsgType = database.MsgBeeperGallery
			}
		} else if editTargetMsg == nil {
			// Stop collecting a gallery (except if it's an edit)
			portal.stopGallery()
		}
		var resp *mautrix.RespSendEvent
		resp, err = portal.sendMessage(ctx, converted.Intent, converted.Type, converted.Content, converted.Extra, evt.Info.Timestamp.UnixMilli())
		if err != nil {
			log.Err(err).Msg("Failed to send WhatsApp message to Matrix")
		} else {
			if editTargetMsg == nil {
				portal.MarkDisappearing(ctx, resp.EventID, converted.ExpiresIn, evt.Info.Timestamp)
			}
			eventID = resp.EventID
			lastEventID = eventID
			if galleryStarted {
				portal.galleryCacheRootEvent = eventID
			} else if galleryPart != 0 {
				eventID = portal.galleryCacheRootEvent
			}
		}
		// TODO figure out how to handle captions with undecryptable messages turning decryptable
		if converted.Caption != nil && existingMsg == nil && editTargetMsg == nil {
			resp, err = portal.sendMessage(ctx, converted.Intent, converted.Type, converted.Caption, nil, evt.Info.Timestamp.UnixMilli())
			if err != nil {
				log.Err(err).Msg("Failed to send caption of WhatsApp message to Matrix")
			} else {
				portal.MarkDisappearing(ctx, resp.EventID, converted.ExpiresIn, evt.Info.Timestamp)
				lastEventID = resp.EventID
			}
		}
		if converted.MultiEvent != nil && existingMsg == nil && editTargetMsg == nil {
			for index, subEvt := range converted.MultiEvent {
				resp, err = portal.sendMessage(ctx, converted.Intent, converted.Type, subEvt, nil, evt.Info.Timestamp.UnixMilli())
				if err != nil {
					log.Err(err).Int("part_number", index+1).Msg("Failed to send sub-event of WhatsApp message to Matrix")
				} else {
					portal.MarkDisappearing(ctx, resp.EventID, converted.ExpiresIn, evt.Info.Timestamp)
					lastEventID = resp.EventID
				}
			}
		}
		if source.MXID == intent.UserID && portal.bridge.Config.Homeserver.Software != bridgeconfig.SoftwareHungry {
			// There are some edge cases (like call notices) where previous messages aren't marked as read
			// when the user sends a message from another device, so just mark the new message as read to be safe.
			// Hungryserv does this automatically, so the bridge doesn't need to do it manually.
			err = intent.SetReadMarkers(ctx, portal.MXID, source.makeReadMarkerContent(lastEventID, true))
			if err != nil {
				log.Warn().Err(err).Stringer("last_event_id", lastEventID).
					Msg("Failed to mark last message as read after sending")
			}
		}
		if len(eventID) != 0 {
			portal.finishHandling(ctx, existingMsg, &evt.Info, eventID, intent.UserID, dbMsgType, galleryPart, converted.Error)
		}
	} else if msgType == "reaction" || msgType == "encrypted reaction" {
		if evt.Message.GetEncReactionMessage() != nil {
			log.UpdateContext(func(c zerolog.Context) zerolog.Context {
				return c.Str("reaction_target_id", evt.Message.GetEncReactionMessage().GetTargetMessageKey().GetId())
			})
			decryptedReaction, err := source.Client.DecryptReaction(evt)
			if err != nil {
				log.Err(err).Msg("Failed to decrypt reaction")
			} else {
				portal.HandleMessageReaction(ctx, intent, source, &evt.Info, decryptedReaction, existingMsg)
			}
		} else {
			portal.HandleMessageReaction(ctx, intent, source, &evt.Info, evt.Message.GetReactionMessage(), existingMsg)
		}
	} else if msgType == "revoke" {
		portal.HandleMessageRevoke(ctx, source, &evt.Info, evt.Message.GetProtocolMessage().GetKey())
		if existingMsg != nil {
			_, _ = portal.MainIntent().RedactEvent(ctx, portal.MXID, existingMsg.MXID, mautrix.ReqRedact{
				Reason: "The undecryptable message was actually the deletion of another message",
			})
			err = existingMsg.UpdateMXID(ctx, "net.maunium.whatsapp.fake::"+existingMsg.MXID, database.MsgFake, database.MsgNoError)
			if err != nil {
				log.Err(err).Msg("Failed to update message in database after finding undecryptable message was a revoke message")
			}
		}
	} else {
		log.Warn().Any("event_info", evt.Info).Msg("Unhandled message")
		if existingMsg != nil {
			_, _ = portal.MainIntent().RedactEvent(ctx, portal.MXID, existingMsg.MXID, mautrix.ReqRedact{
				Reason: "The undecryptable message contained an unsupported message type",
			})
			err = existingMsg.UpdateMXID(ctx, "net.maunium.whatsapp.fake::"+existingMsg.MXID, database.MsgFake, database.MsgNoError)
			if err != nil {
				log.Err(err).Msg("Failed to update message in database after finding undecryptable message was an unknown message")
			}
		}
		return
	}
	portal.bridge.Metrics.TrackWhatsAppMessage(evt.Info.Timestamp, strings.Split(msgType, " ")[0])
}

func (portal *Portal) isRecentlyHandled(id types.MessageID, error database.MessageErrorType) bool {
	start := portal.recentlyHandledIndex
	lookingForMsg := recentlyHandledWrapper{id, error}
	for i := start; i != start; i = (i - 1) % recentlyHandledLength {
		if portal.recentlyHandled[i] == lookingForMsg {
			return true
		}
	}
	return false
}

func (portal *Portal) markHandled(ctx context.Context, msg *database.Message, info *types.MessageInfo, mxid id.EventID, senderMXID id.UserID, isSent, recent bool, msgType database.MessageType, galleryPart int, errType database.MessageErrorType) *database.Message {
	if msg == nil {
		msg = portal.bridge.DB.Message.New()
		msg.Chat = portal.Key
		msg.JID = info.ID
		msg.MXID = mxid
		msg.GalleryPart = galleryPart
		msg.Timestamp = info.Timestamp
		msg.Sender = info.Sender
		msg.SenderMXID = senderMXID
		msg.Sent = isSent
		msg.Type = msgType
		msg.Error = errType
		if info.IsIncomingBroadcast() {
			msg.BroadcastListJID = info.Chat
		}
		err := msg.Insert(ctx)
		if err != nil {
			zerolog.Ctx(ctx).Err(err).Msg("Failed to insert message to database")
		}
	} else {
		err := msg.UpdateMXID(ctx, mxid, msgType, errType)
		if err != nil {
			zerolog.Ctx(ctx).Err(err).Msg("Failed to update message in database")
		}
	}

	if recent {
		portal.recentlyHandledLock.Lock()
		index := portal.recentlyHandledIndex
		portal.recentlyHandledIndex = (portal.recentlyHandledIndex + 1) % recentlyHandledLength
		portal.recentlyHandledLock.Unlock()
		portal.recentlyHandled[index] = recentlyHandledWrapper{msg.JID, errType}
	}
	return msg
}

func (portal *Portal) getMessagePuppet(ctx context.Context, user *User, info *types.MessageInfo) (puppet *Puppet) {
	if info.IsFromMe {
		return portal.bridge.GetPuppetByJID(user.JID)
	} else if portal.IsPrivateChat() {
		puppet = portal.bridge.GetPuppetByJID(portal.Key.JID)
	} else if !info.Sender.IsEmpty() {
		puppet = portal.bridge.GetPuppetByJID(info.Sender)
	}
	if puppet == nil {
		zerolog.Ctx(ctx).Warn().Msg("Message doesn't seem to have a valid sender: puppet is nil")
		return nil
	}
	user.EnqueuePortalResync(portal)
	puppet.SyncContact(ctx, user, true, true, "handling message")
	return puppet
}

func (portal *Portal) getMessageIntent(ctx context.Context, user *User, info *types.MessageInfo) *appservice.IntentAPI {
	if portal.IsNewsletter() && info.Sender == info.Chat {
		return portal.MainIntent()
	}
	puppet := portal.getMessagePuppet(ctx, user, info)
	if puppet == nil {
		return nil
	}
	intent := puppet.IntentFor(portal)
	if !intent.IsCustomPuppet && portal.IsPrivateChat() && info.Sender.User == portal.Key.Receiver.User && portal.Key.Receiver != portal.Key.JID {
		zerolog.Ctx(ctx).Debug().Msg("Not handling message: user doesn't have double puppeting enabled")
		return nil
	}
	return intent
}

func (portal *Portal) finishHandling(ctx context.Context, existing *database.Message, message *types.MessageInfo, mxid id.EventID, senderMXID id.UserID, msgType database.MessageType, galleryPart int, errType database.MessageErrorType) {
	portal.markHandled(ctx, existing, message, mxid, senderMXID, true, true, msgType, galleryPart, errType)
	portal.sendDeliveryReceipt(ctx, mxid)
	logEvt := zerolog.Ctx(ctx).Debug().
		Stringer("matrix_event_id", mxid)
	if errType != database.MsgNoError {
		logEvt.Str("error_type", string(errType))
	}
	logEvt.Msg("Successfully handled WhatsApp message")
}

func (portal *Portal) kickExtraUsers(ctx context.Context, participantMap map[types.JID]bool) {
	members, err := portal.MainIntent().JoinedMembers(ctx, portal.MXID)
	if err != nil {
		zerolog.Ctx(ctx).Warn().Err(err).Msg("Failed to get member list to kick extra users")
		return
	}
	for member := range members.Joined {
		jid, ok := portal.bridge.ParsePuppetMXID(member)
		if ok {
			_, shouldBePresent := participantMap[jid]
			if !shouldBePresent {
				_, err = portal.MainIntent().KickUser(ctx, portal.MXID, &mautrix.ReqKickUser{
					UserID: member,
					Reason: "El usuario había dejado este chat de WhatsApp",
				})
				if err != nil {
					zerolog.Ctx(ctx).Warn().Err(err).
						Stringer("user_id", member).
						Msg("Failed to kick extra user from room")
				}
			}
		}
	}
}

//func (portal *Portal) SyncBroadcastRecipients(source *User, metadata *whatsapp.BroadcastListInfo) {
//	participantMap := make(map[whatsapp.JID]bool)
//	for _, recipient := range metadata.Recipients {
//		participantMap[recipient.JID] = true
//
//		puppet := portal.bridge.GetPuppetByJID(recipient.JID)
//		puppet.SyncContactIfNecessary(source)
//		err := puppet.DefaultIntent().EnsureJoined(portal.MXID)
//		if err != nil {
//			portal.log.Warnfln("Failed to make puppet of %s join %s: %v", recipient.JID, portal.MXID, err)
//		}
//	}
//	portal.kickExtraUsers(participantMap)
//}

func (portal *Portal) syncParticipant(ctx context.Context, source *User, participant types.GroupParticipant, puppet *Puppet, user *User, wg *sync.WaitGroup) {
	defer func() {
		wg.Done()
		if err := recover(); err != nil {
			zerolog.Ctx(ctx).Error().
				Bytes(zerolog.ErrorStackFieldName, debug.Stack()).
				Any(zerolog.ErrorFieldName, err).
				Stringer("participant_jid", participant.JID).
				Msg("Syncing participant panicked")
		}
	}()
	puppet.SyncContact(ctx, source, true, false, "group participant")
	if portal.MXID != "" {
		if user != nil && user != source {
			portal.ensureUserInvited(ctx, user)
		}
		if user == nil || !puppet.IntentFor(portal).IsCustomPuppet {
			err := puppet.IntentFor(portal).EnsureJoined(ctx, portal.MXID)
			if err != nil {
				zerolog.Ctx(ctx).Warn().Err(err).
					Stringer("participant_jid", participant.JID).
					Msg("Failed to make ghost user join portal")
			}
		}
	}
}

func (portal *Portal) SyncParticipants(ctx context.Context, source *User, metadata *types.GroupInfo) ([]id.UserID, *event.PowerLevelsEventContent) {
	if portal.IsNewsletter() {
		return nil, nil
	}
	changed := false
	var levels *event.PowerLevelsEventContent
	var err error
	if portal.MXID != "" {
		levels, err = portal.MainIntent().PowerLevels(ctx, portal.MXID)
	}
	if levels == nil || err != nil {
		levels = portal.GetBasePowerLevels()
		changed = true
	}
	changed = portal.applyPowerLevelFixes(levels) || changed
	var wg sync.WaitGroup
	wg.Add(len(metadata.Participants))
	participantMap := make(map[types.JID]bool)
	userIDs := make([]id.UserID, 0, len(metadata.Participants))
	log := zerolog.Ctx(ctx)
	for _, participant := range metadata.Participants {
		if participant.JID.IsEmpty() || participant.JID.Server != types.DefaultUserServer {
			wg.Done()
			// TODO handle lids
			continue
		}
		log.Debug().
			Stringer("participant_jid", participant.JID).
			Bool("is_admin", participant.IsAdmin).
			Msg("Syncing participant")
		participantMap[participant.JID] = true
		puppet := portal.bridge.GetPuppetByJID(participant.JID)
		user := portal.bridge.GetUserByJID(participant.JID)
		if portal.bridge.Config.Bridge.ParallelMemberSync {
			go portal.syncParticipant(ctx, source, participant, puppet, user, &wg)
		} else {
			portal.syncParticipant(ctx, source, participant, puppet, user, &wg)
		}

		expectedLevel := 0
		if participant.IsSuperAdmin {
			expectedLevel = 95
		} else if participant.IsAdmin {
			expectedLevel = 50
		}
		changed = levels.EnsureUserLevel(puppet.MXID, expectedLevel) || changed
		if user != nil {
			userIDs = append(userIDs, user.MXID)
			changed = levels.EnsureUserLevel(user.MXID, expectedLevel) || changed
		}
		if user == nil || puppet.CustomMXID != user.MXID {
			userIDs = append(userIDs, puppet.MXID)
		}
	}
	if portal.MXID != "" {
		if changed {
			_, err = portal.MainIntent().SetPowerLevels(ctx, portal.MXID, levels)
			if err != nil {
				log.Err(err).Msg("Failed to update power levels in room")
			}
		}
		portal.kickExtraUsers(ctx, participantMap)
	}
	wg.Wait()
	log.Debug().Msg("Participant sync completed")
	return userIDs, levels
}

func reuploadAvatar(ctx context.Context, intent *appservice.IntentAPI, url string) (id.ContentURI, error) {
	getResp, err := http.DefaultClient.Get(url)
	if err != nil {
		return id.ContentURI{}, fmt.Errorf("failed to download avatar: %w", err)
	}
	data, err := io.ReadAll(getResp.Body)
	_ = getResp.Body.Close()
	if err != nil {
		return id.ContentURI{}, fmt.Errorf("failed to read avatar bytes: %w", err)
	}

	resp, err := intent.UploadBytes(ctx, data, http.DetectContentType(data))
	if err != nil {
		return id.ContentURI{}, fmt.Errorf("failed to upload avatar to Matrix: %w", err)
	}
	return resp.ContentURI, nil
}

func (user *User) reuploadAvatarDirectPath(ctx context.Context, intent *appservice.IntentAPI, directPath string) (id.ContentURI, error) {
	data, err := user.Client.DownloadMediaWithPath(directPath, nil, nil, nil, 0, "", "")
	if err != nil {
		return id.ContentURI{}, fmt.Errorf("failed to download avatar: %w", err)
	}
	resp, err := intent.UploadBytes(ctx, data, http.DetectContentType(data))
	if err != nil {
		return id.ContentURI{}, fmt.Errorf("failed to upload avatar to Matrix: %w", err)
	}
	return resp.ContentURI, nil
}

func (user *User) updateAvatar(ctx context.Context, jid types.JID, isCommunity bool, avatarID *string, avatarURL *id.ContentURI, avatarSet *bool, intent *appservice.IntentAPI) bool {
	currentID := ""
	if *avatarSet && *avatarID != "remove" && *avatarID != "unauthorized" {
		currentID = *avatarID
	}
	avatar, err := user.Client.GetProfilePictureInfo(jid, &whatsmeow.GetProfilePictureParams{
		Preview:     false,
		ExistingID:  currentID,
		IsCommunity: isCommunity,
	})
	log := zerolog.Ctx(ctx)
	if errors.Is(err, whatsmeow.ErrProfilePictureUnauthorized) {
		if *avatarID == "" {
			*avatarID = "unauthorized"
			*avatarSet = false
			return true
		}
		return false
	} else if errors.Is(err, whatsmeow.ErrProfilePictureNotSet) {
		avatar = &types.ProfilePictureInfo{ID: "remove"}
		if avatar.ID == *avatarID && *avatarSet {
			return false
		}
		*avatarID = avatar.ID
		*avatarURL = id.ContentURI{}
		return true
	} else if err != nil {
		log.Err(err).Msg("Failed to get avatar URL")
		return false
	} else if avatar == nil {
		// Avatar hasn't changed
		return false
	}
	if avatar.ID == *avatarID && *avatarSet {
		return false
	} else if len(avatar.URL) == 0 && len(avatar.DirectPath) == 0 {
		log.Warn().Msg("Didn't get URL in response to avatar query")
		return false
	} else if avatar.ID != *avatarID || avatarURL.IsEmpty() {
		var url id.ContentURI
		if len(avatar.URL) > 0 {
			url, err = reuploadAvatar(ctx, intent, avatar.URL)
			if err != nil {
				log.Err(err).Msg("Failed to reupload avatar")
				return false
			}
		} else {
			url, err = user.reuploadAvatarDirectPath(ctx, intent, avatar.DirectPath)
			if err != nil {
				log.Err(err).Msg("Failed to reupload avatar")
				return false
			}
		}
		*avatarURL = url
	}
	log.Debug().Str("old_avatar_id", *avatarID).Str("new_avatar_id", avatar.ID).Msg("Updated avatar")
	*avatarID = avatar.ID
	*avatarSet = false
	return true
}

func (portal *Portal) UpdateNewsletterAvatar(ctx context.Context, user *User, meta *types.NewsletterMetadata) bool {
	portal.avatarLock.Lock()
	defer portal.avatarLock.Unlock()
	var picID string
	picture := meta.ThreadMeta.Picture
	if picture == nil {
		picID = meta.ThreadMeta.Preview.ID
	} else {
		picID = picture.ID
	}
	if picID == "" {
		picID = "remove"
	}
	if portal.Avatar == picID && portal.AvatarSet {
		return false
	}
	log := zerolog.Ctx(ctx)
	if picID == "remove" {
		portal.AvatarURL = id.ContentURI{}
	} else if portal.Avatar != picID || portal.AvatarURL.IsEmpty() {
		var err error
		if picture == nil {
			meta, err = user.Client.GetNewsletterInfo(portal.Key.JID)
			if err != nil {
				log.Err(err).Msg("Failed to fetch full res avatar info for newsletter")
				return false
			}
			picture = meta.ThreadMeta.Picture
			if picture == nil {
				log.Warn().Msg("Didn't get full res avatar info for newsletter")
				return false
			}
			picID = picture.ID
		}
		portal.AvatarURL, err = user.reuploadAvatarDirectPath(ctx, portal.MainIntent(), picture.DirectPath)
		if err != nil {
			log.Err(err).Msg("Failed to reupload newsletter avatar")
			return false
		}
	}
	portal.Avatar = picID
	portal.AvatarSet = false
	return portal.setRoomAvatar(ctx, true, types.EmptyJID, true)
}

func (portal *Portal) UpdateAvatar(ctx context.Context, user *User, setBy types.JID, updateInfo bool) bool {
	if portal.IsNewsletter() {
		return false
	}
	portal.avatarLock.Lock()
	defer portal.avatarLock.Unlock()
	changed := user.updateAvatar(ctx, portal.Key.JID, portal.IsParent, &portal.Avatar, &portal.AvatarURL, &portal.AvatarSet, portal.MainIntent())
	return portal.setRoomAvatar(ctx, changed, setBy, updateInfo)
}

func (portal *Portal) setRoomAvatar(ctx context.Context, changed bool, setBy types.JID, updateInfo bool) bool {
	log := zerolog.Ctx(ctx)
	if !changed || portal.Avatar == "unauthorized" {
		if changed || updateInfo {
			err := portal.Update(ctx)
			if err != nil {
				log.Err(err).Msg("Failed to save portal in setRoomAvatar")
			}
		}
		return changed
	}

	if len(portal.MXID) > 0 {
		intent := portal.MainIntent()
		if !setBy.IsEmpty() && setBy.Server == types.DefaultUserServer {
			intent = portal.bridge.GetPuppetByJID(setBy).IntentFor(portal)
		}
		_, err := intent.SetRoomAvatar(ctx, portal.MXID, portal.AvatarURL)
		if errors.Is(err, mautrix.MForbidden) && intent != portal.MainIntent() {
			_, err = portal.MainIntent().SetRoomAvatar(ctx, portal.MXID, portal.AvatarURL)
		}
		if err != nil {
			log.Err(err).Msg("Failed to set room avatar")
			return true
		} else {
			portal.AvatarSet = true
		}
	}
	if updateInfo {
		portal.UpdateBridgeInfo(ctx)
		err := portal.Update(ctx)
		if err != nil {
			log.Err(err).Msg("Failed to save portal in setRoomAvatar")
		}
		portal.updateChildRooms(ctx)
	}
	return true
}

func (portal *Portal) UpdateName(ctx context.Context, name string, setBy types.JID, updateInfo bool) bool {
	if name == "" && portal.IsBroadcastList() {
		name = UnnamedBroadcastName
	}
	if portal.Name == name && (portal.NameSet || len(portal.MXID) == 0 || !portal.shouldSetDMRoomMetadata()) {
		return false
	}
	log := zerolog.Ctx(ctx)
	log.Debug().Str("old_name", portal.Name).Str("new_name", name).Msg("Updating room name")
	portal.Name = name
	portal.NameSet = false
	if updateInfo {
		defer func() {
			err := portal.Update(ctx)
			if err != nil {
				log.Err(err).Msg("Failed to save portal after updating name")
			}
		}()
	}
	if len(portal.MXID) == 0 {
		return true
	}
	if !portal.shouldSetDMRoomMetadata() {
		// TODO only do this if updateInfo?
		portal.UpdateBridgeInfo(ctx)
		return true
	}
	intent := portal.MainIntent()
	if !setBy.IsEmpty() && setBy.Server == types.DefaultUserServer {
		intent = portal.bridge.GetPuppetByJID(setBy).IntentFor(portal)
	}
	_, err := intent.SetRoomName(ctx, portal.MXID, name)
	if errors.Is(err, mautrix.MForbidden) && intent != portal.MainIntent() {
		_, err = portal.MainIntent().SetRoomName(ctx, portal.MXID, name)
	}
	if err != nil {
		log.Err(err).Msg("Failed to set room name")
	} else {
		portal.NameSet = true
		if updateInfo {
			portal.UpdateBridgeInfo(ctx)
			portal.updateChildRooms(ctx)
		}
	}
	return true
}

func (portal *Portal) UpdateTopic(ctx context.Context, topic string, setBy types.JID, updateInfo bool) bool {
	if portal.Topic == topic && (portal.TopicSet || len(portal.MXID) == 0) {
		return false
	}
	log := zerolog.Ctx(ctx)
	log.Debug().Str("old_topic", portal.Topic).Str("new_topic", topic).Msg("Updating topic")
	portal.Topic = topic
	portal.TopicSet = false
	if updateInfo {
		defer func() {
			err := portal.Update(ctx)
			if err != nil {
				log.Err(err).Msg("Failed to save portal after updating topic")
			}
		}()
	}

	intent := portal.MainIntent()
	if !setBy.IsEmpty() && setBy.Server == types.DefaultUserServer {
		intent = portal.bridge.GetPuppetByJID(setBy).IntentFor(portal)
	}
	_, err := intent.SetRoomTopic(ctx, portal.MXID, topic)
	if errors.Is(err, mautrix.MForbidden) && intent != portal.MainIntent() {
		_, err = portal.MainIntent().SetRoomTopic(ctx, portal.MXID, topic)
	}
	if err != nil {
		log.Err(err).Msg("Failed to set room topic")
	} else {
		portal.TopicSet = true
		if updateInfo {
			portal.UpdateBridgeInfo(ctx)
		}
	}
	return true
}

func newsletterToGroupInfo(meta *types.NewsletterMetadata) *types.GroupInfo {
	var out types.GroupInfo
	out.JID = meta.ID
	out.Name = meta.ThreadMeta.Name.Text
	out.NameSetAt = meta.ThreadMeta.Name.UpdateTime.Time
	out.Topic = meta.ThreadMeta.Description.Text
	out.TopicSetAt = meta.ThreadMeta.Description.UpdateTime.Time
	out.TopicID = meta.ThreadMeta.Description.ID
	out.GroupCreated = meta.ThreadMeta.CreationTime.Time
	out.IsAnnounce = true
	out.IsLocked = true
	out.IsIncognito = true
	return &out
}

func (portal *Portal) UpdateParentGroup(ctx context.Context, source *User, parent types.JID, updateInfo bool) bool {
	portal.parentGroupUpdateLock.Lock()
	defer portal.parentGroupUpdateLock.Unlock()
	if portal.ParentGroup != parent {
		zerolog.Ctx(ctx).Debug().
			Stringer("old_parent_group", portal.ParentGroup).
			Stringer("new_parent_group", parent).
			Msg("Updating parent group")
		portal.updateCommunitySpace(ctx, source, false, false)
		portal.ParentGroup = parent
		portal.parentPortal = nil
		portal.InSpace = false
		portal.updateCommunitySpace(ctx, source, true, false)
		if updateInfo {
			portal.UpdateBridgeInfo(ctx)
			err := portal.Update(ctx)
			if err != nil {
				zerolog.Ctx(ctx).Err(err).Msg("Failed to save portal after updating parent group")
			}
		}
		return true
	} else if !portal.ParentGroup.IsEmpty() && !portal.InSpace {
		return portal.updateCommunitySpace(ctx, source, true, updateInfo)
	}
	return false
}

func (portal *Portal) UpdateMetadata(ctx context.Context, user *User, groupInfo *types.GroupInfo, newsletterMetadata *types.NewsletterMetadata) bool {
	if portal.IsPrivateChat() {
		return false
	} else if portal.IsStatusBroadcastList() {
		update := false
		update = portal.UpdateName(ctx, StatusBroadcastName, types.EmptyJID, false) || update
		update = portal.UpdateTopic(ctx, StatusBroadcastTopic, types.EmptyJID, false) || update
		return update
	} else if portal.IsBroadcastList() {
		update := false
		//broadcastMetadata, err := user.Conn.GetBroadcastMetadata(portal.Key.JID)
		//if err == nil && broadcastMetadata.Status == 200 {
		//	portal.SyncBroadcastRecipients(user, broadcastMetadata)
		//	update = portal.UpdateName(broadcastMetadata.Name, "", nil, false) || update
		//} else {
		//	user.Conn.Store.ContactsLock.RLock()
		//	contact, _ := user.Conn.Store.Contacts[portal.Key.JID]
		//	user.Conn.Store.ContactsLock.RUnlock()
		//	update = portal.UpdateName(contact.Name, "", nil, false) || update
		//}
		//update = portal.UpdateTopic(BroadcastTopic, "", nil, false) || update
		return update
	}
	if groupInfo == nil && portal.IsNewsletter() {
		if newsletterMetadata == nil {
			var err error
			newsletterMetadata, err = user.Client.GetNewsletterInfo(portal.Key.JID)
			if err != nil {
				zerolog.Ctx(ctx).Err(err).Msg("Failed to get newsletter info")
				return false
			}
		}
		groupInfo = newsletterToGroupInfo(newsletterMetadata)
	}
	if groupInfo == nil {
		var err error
		groupInfo, err = user.Client.GetGroupInfo(portal.Key.JID)
		if err != nil {
			zerolog.Ctx(ctx).Err(err).Msg("Failed to get group info")
			return false
		}
	}

	portal.SyncParticipants(ctx, user, groupInfo)
	update := false
	update = portal.UpdateName(ctx, groupInfo.Name, groupInfo.NameSetBy, false) || update
	update = portal.UpdateTopic(ctx, groupInfo.Topic, groupInfo.TopicSetBy, false) || update
	update = portal.UpdateParentGroup(ctx, user, groupInfo.LinkedParentJID, false) || update
	if portal.ExpirationTime != groupInfo.DisappearingTimer {
		update = true
		portal.ExpirationTime = groupInfo.DisappearingTimer
	}
	if portal.IsParent != groupInfo.IsParent {
		if portal.MXID != "" {
			zerolog.Ctx(ctx).Warn().Bool("new_is_parent", groupInfo.IsParent).Msg("Existing group changed is_parent status")
		}
		portal.IsParent = groupInfo.IsParent
		update = true
	}

	portal.RestrictMessageSending(ctx, groupInfo.IsAnnounce)
	portal.RestrictMetadataChanges(ctx, groupInfo.IsLocked)
	if newsletterMetadata != nil && newsletterMetadata.ViewerMeta != nil {
		portal.PromoteNewsletterUser(ctx, user, newsletterMetadata.ViewerMeta.Role)
	}

	return update
}

func (portal *Portal) ensureUserInvited(ctx context.Context, user *User) bool {
	return user.ensureInvited(ctx, portal.MainIntent(), portal.MXID, portal.IsPrivateChat())
}

func (portal *Portal) UpdateMatrixRoom(ctx context.Context, user *User, groupInfo *types.GroupInfo, newsletterMetadata *types.NewsletterMetadata) bool {
	if len(portal.MXID) == 0 {
		return false
	}
	log := zerolog.Ctx(ctx).With().
		Str("action", "update matrix room").
		Str("portal_key", portal.Key.String()).
		Stringer("source_mxid", user.MXID).
		Logger()
	ctx = log.WithContext(ctx)
	log.Info().Msg("Syncing portal")

	portal.ensureUserInvited(ctx, user)
	go portal.addToPersonalSpace(ctx, user)

	if groupInfo == nil && newsletterMetadata != nil {
		groupInfo = newsletterToGroupInfo(newsletterMetadata)
	}

	update := false
	update = portal.UpdateMetadata(ctx, user, groupInfo, newsletterMetadata) || update
	if !portal.IsPrivateChat() && !portal.IsBroadcastList() && !portal.IsNewsletter() {
		update = portal.UpdateAvatar(ctx, user, types.EmptyJID, false) || update
	} else if newsletterMetadata != nil {
		update = portal.UpdateNewsletterAvatar(ctx, user, newsletterMetadata) || update
	}
	if update || portal.LastSync.Add(24*time.Hour).Before(time.Now()) {
		portal.LastSync = time.Now()
		err := portal.Update(ctx)
		if err != nil {
			log.Err(err).Msg("Failed to save portal after updating")
		}
		portal.UpdateBridgeInfo(ctx)
		portal.updateChildRooms(ctx)
	}
	return true
}

func (portal *Portal) GetBasePowerLevels() *event.PowerLevelsEventContent {
	anyone := 0
	nope := 99
	invite := 50
	if portal.bridge.Config.Bridge.AllowUserInvite {
		invite = 0
	}
	return &event.PowerLevelsEventContent{
		UsersDefault:    anyone,
		EventsDefault:   anyone,
		RedactPtr:       &anyone,
		StateDefaultPtr: &nope,
		BanPtr:          &nope,
		InvitePtr:       &invite,
		Users: map[id.UserID]int{
			portal.MainIntent().UserID: 100,
			portal.bridge.Bot.UserID:   100,
		},
		Events: map[string]int{
			event.StateRoomName.Type:     anyone,
			event.StateRoomAvatar.Type:   anyone,
			event.StateTopic.Type:        anyone,
			event.EventReaction.Type:     anyone,
			event.EventRedaction.Type:    anyone,
			TypeMSC3381PollResponse.Type: anyone,
		},
	}
}

func (portal *Portal) applyPowerLevelFixes(levels *event.PowerLevelsEventContent) bool {
	changed := false
	changed = levels.EnsureEventLevel(event.EventReaction, 0) || changed
	changed = levels.EnsureEventLevel(event.EventRedaction, 0) || changed
	changed = levels.EnsureEventLevel(TypeMSC3381PollResponse, 0) || changed
	if portal.IsPrivateChat() {
		changed = levels.EnsureUserLevel(portal.bridge.Bot.UserID, 100) || changed
	}
	return changed
}

func (portal *Portal) ChangeAdminStatus(ctx context.Context, jids []types.JID, setAdmin bool) id.EventID {
	levels, err := portal.MainIntent().PowerLevels(ctx, portal.MXID)
	if err != nil {
		levels = portal.GetBasePowerLevels()
	}
	newLevel := 0
	if setAdmin {
		newLevel = 50
	}
	changed := portal.applyPowerLevelFixes(levels)
	for _, jid := range jids {
		if jid.Server != types.DefaultUserServer {
			// TODO handle lids
			continue
		}
		puppet := portal.bridge.GetPuppetByJID(jid)
		changed = levels.EnsureUserLevel(puppet.MXID, newLevel) || changed

		user := portal.bridge.GetUserByJID(jid)
		if user != nil {
			changed = levels.EnsureUserLevel(user.MXID, newLevel) || changed
		}
	}
	if changed {
		resp, err := portal.MainIntent().SetPowerLevels(ctx, portal.MXID, levels)
		if err != nil {
			zerolog.Ctx(ctx).Err(err).Msg("Failed to set power levels")
		} else {
			return resp.EventID
		}
	}
	return ""
}

func (portal *Portal) RestrictMessageSending(ctx context.Context, restrict bool) id.EventID {
	levels, err := portal.MainIntent().PowerLevels(ctx, portal.MXID)
	if err != nil {
		levels = portal.GetBasePowerLevels()
	}

	newLevel := 0
	if restrict {
		newLevel = 50
	}

	changed := portal.applyPowerLevelFixes(levels)
	if levels.EventsDefault == newLevel && !changed {
		return ""
	}

	levels.EventsDefault = newLevel
	resp, err := portal.MainIntent().SetPowerLevels(ctx, portal.MXID, levels)
	if err != nil {
		zerolog.Ctx(ctx).Err(err).Msg("Failed to set power levels")
		return ""
	} else {
		return resp.EventID
	}
}

func (portal *Portal) PromoteNewsletterUser(ctx context.Context, user *User, role types.NewsletterRole) id.EventID {
	levels, err := portal.MainIntent().PowerLevels(ctx, portal.MXID)
	if err != nil {
		levels = portal.GetBasePowerLevels()
	}

	newLevel := 0
	switch role {
	case types.NewsletterRoleAdmin:
		newLevel = 50
	case types.NewsletterRoleOwner:
		newLevel = 95
	}

	changed := portal.applyPowerLevelFixes(levels)
	changed = levels.EnsureUserLevel(user.MXID, newLevel) || changed
	if !changed {
		return ""
	}

	resp, err := portal.MainIntent().SetPowerLevels(ctx, portal.MXID, levels)
	if err != nil {
		zerolog.Ctx(ctx).Err(err).Msg("Failed to set power levels")
		return ""
	} else {
		return resp.EventID
	}
}

func (portal *Portal) RestrictMetadataChanges(ctx context.Context, restrict bool) id.EventID {
	levels, err := portal.MainIntent().PowerLevels(ctx, portal.MXID)
	if err != nil {
		levels = portal.GetBasePowerLevels()
	}
	newLevel := 0
	if restrict {
		newLevel = 50
	}
	changed := portal.applyPowerLevelFixes(levels)
	changed = levels.EnsureEventLevel(event.StateRoomName, newLevel) || changed
	changed = levels.EnsureEventLevel(event.StateRoomAvatar, newLevel) || changed
	changed = levels.EnsureEventLevel(event.StateTopic, newLevel) || changed
	if changed {
		resp, err := portal.MainIntent().SetPowerLevels(ctx, portal.MXID, levels)
		if err != nil {
			zerolog.Ctx(ctx).Err(err).Msg("Failed to set power levels")
		} else {
			return resp.EventID
		}
	}
	return ""
}

func (portal *Portal) getBridgeInfoStateKey() string {
	return fmt.Sprintf("net.maunium.whatsapp://whatsapp/%s", portal.Key.JID)
}

func (portal *Portal) getBridgeInfo() (string, event.BridgeEventContent) {
	bridgeInfo := event.BridgeEventContent{
		BridgeBot: portal.bridge.Bot.UserID,
		Creator:   portal.MainIntent().UserID,
		Protocol: event.BridgeInfoSection{
			ID:          "whatsapp",
			DisplayName: "WhatsApp",
			AvatarURL:   portal.bridge.Config.AppService.Bot.ParsedAvatar.CUString(),
			ExternalURL: "https://www.whatsapp.com/",
		},
		Channel: event.BridgeInfoSection{
			ID:          portal.Key.JID.String(),
			DisplayName: portal.Name,
			AvatarURL:   portal.AvatarURL.CUString(),
		},
	}
	if parent := portal.GetParentPortal(); parent != nil {
		bridgeInfo.Network = &event.BridgeInfoSection{
			ID:          parent.Key.JID.String(),
			DisplayName: parent.Name,
			AvatarURL:   parent.AvatarURL.CUString(),
		}
	}
	return portal.getBridgeInfoStateKey(), bridgeInfo
}

func (portal *Portal) UpdateBridgeInfo(ctx context.Context) {
	log := zerolog.Ctx(ctx)
	if len(portal.MXID) == 0 {
		log.Debug().Msg("Not updating bridge info: no Matrix room created")
		return
	}
	log.Debug().Msg("Updating bridge info...")
	stateKey, content := portal.getBridgeInfo()
	_, err := portal.MainIntent().SendStateEvent(ctx, portal.MXID, event.StateBridge, stateKey, content)
	if err != nil {
		log.Warn().Err(err).Msg("Failed to update m.bridge info")
	}
	// TODO remove this once https://github.com/matrix-org/matrix-doc/pull/2346 is in spec
	_, err = portal.MainIntent().SendStateEvent(ctx, portal.MXID, event.StateHalfShotBridge, stateKey, content)
	if err != nil {
		log.Warn().Err(err).Msg("Failed to update uk.half-shot.bridge info")
	}
}

func (portal *Portal) updateChildRooms(ctx context.Context) {
	if !portal.IsParent {
		return
	}
	children := portal.bridge.GetAllByParentGroup(portal.Key.JID)
	for _, child := range children {
		changed := child.updateCommunitySpace(ctx, nil, true, false)
		// TODO set updateInfo to true instead of updating manually?
		child.UpdateBridgeInfo(ctx)
		if changed {
			// TODO is this saving the wrong portal?
			err := portal.Update(ctx)
			if err != nil {
				zerolog.Ctx(ctx).Err(err).Msg("Failed to save portal after updating")
			}
		}
	}
}

func (portal *Portal) shouldSetDMRoomMetadata() bool {
	return !portal.IsPrivateChat() ||
		portal.bridge.Config.Bridge.PrivateChatPortalMeta == "always" ||
		(portal.IsEncrypted() && portal.bridge.Config.Bridge.PrivateChatPortalMeta != "never")
}

func (portal *Portal) GetEncryptionEventContent() (evt *event.EncryptionEventContent) {
	evt = &event.EncryptionEventContent{Algorithm: id.AlgorithmMegolmV1}
	if rot := portal.bridge.Config.Bridge.Encryption.Rotation; rot.EnableCustom {
		evt.RotationPeriodMillis = rot.Milliseconds
		evt.RotationPeriodMessages = rot.Messages
	}
	return
}

func (portal *Portal) CreateMatrixRoom(ctx context.Context, user *User, groupInfo *types.GroupInfo, newsletterMetadata *types.NewsletterMetadata, isFullInfo, backfill bool) error {
	portal.roomCreateLock.Lock()
	defer portal.roomCreateLock.Unlock()
	if len(portal.MXID) > 0 {
		return nil
	}
	log := zerolog.Ctx(ctx).With().
		Str("action", "create matrix room").
		Str("portal_key", portal.Key.String()).
		Stringer("source_mxid", user.MXID).
		Logger()
	ctx = log.WithContext(ctx)

	intent := portal.MainIntent()
	if err := intent.EnsureRegistered(ctx); err != nil {
		return err
	}

	log.Info().Msg("Creating Matrix room")

	//var broadcastMetadata *types.BroadcastListInfo
	if portal.IsPrivateChat() {
		puppet := portal.bridge.GetPuppetByJID(portal.Key.JID)
		puppet.SyncContact(ctx, user, true, false, "creating private chat portal")
		portal.Name = puppet.Displayname
		portal.AvatarURL = puppet.AvatarURL
		portal.Avatar = puppet.Avatar
		portal.Topic = PrivateChatTopic
	} else if portal.IsStatusBroadcastList() {
		if !portal.bridge.Config.Bridge.EnableStatusBroadcast {
			log.Debug().Msg("Status bridging is disabled in config, not creating room after all")
			return ErrStatusBroadcastDisabled
		}
		portal.Name = StatusBroadcastName
		portal.Topic = StatusBroadcastTopic
	} else if portal.IsBroadcastList() {
		//var err error
		//broadcastMetadata, err = user.Conn.GetBroadcastMetadata(portal.Key.JID)
		//if err == nil && broadcastMetadata.Status == 200 {
		//	portal.Name = broadcastMetadata.Name
		//} else {
		//	user.Conn.Store.ContactsLock.RLock()
		//	contact, _ := user.Conn.Store.Contacts[portal.Key.JID]
		//	user.Conn.Store.ContactsLock.RUnlock()
		//	portal.Name = contact.Name
		//}
		//if len(portal.Name) == 0 {
		//	portal.Name = UnnamedBroadcastName
		//}
		//portal.Topic = BroadcastTopic
		log.Debug().Msg("Broadcast list is not yet supported, not creating room after all")
		return fmt.Errorf("broadcast list bridging is currently not supported")
	} else {
		if portal.IsNewsletter() {
			if newsletterMetadata == nil {
				var err error
				newsletterMetadata, err = user.Client.GetNewsletterInfo(portal.Key.JID)
				if err != nil {
					return err
				}
			}
			if groupInfo == nil {
				groupInfo = newsletterToGroupInfo(newsletterMetadata)
			}
		} else if groupInfo == nil || !isFullInfo {
			foundInfo, err := user.Client.GetGroupInfo(portal.Key.JID)

			// Ensure that the user is actually a participant in the conversation
			// before creating the matrix room
			if errors.Is(err, whatsmeow.ErrNotInGroup) {
				log.Debug().Msg("Skipping creating room because the user is not a participant")
				err = user.bridge.DB.BackfillQueue.DeleteAllForPortal(ctx, user.MXID, portal.Key)
				if err != nil {
					log.Err(err).Msg("Failed to delete backfill queue for portal")
				}
				err = user.bridge.DB.HistorySync.DeleteAllMessagesForPortal(ctx, user.MXID, portal.Key)
				if err != nil {
					log.Err(err).Msg("Failed to delete historical messages for portal")
				}
				return err
			} else if err != nil {
				log.Err(err).Msg("Failed to get group info")
			} else {
				groupInfo = foundInfo
				isFullInfo = true
			}
		}
		if groupInfo != nil {
			portal.Name = groupInfo.Name
			portal.Topic = groupInfo.Topic
			portal.IsParent = groupInfo.IsParent
			portal.ParentGroup = groupInfo.LinkedParentJID
			if groupInfo.IsEphemeral {
				portal.ExpirationTime = groupInfo.DisappearingTimer
			}
		}
		if portal.IsNewsletter() {
			portal.UpdateNewsletterAvatar(ctx, user, newsletterMetadata)
		} else {
			portal.UpdateAvatar(ctx, user, types.EmptyJID, false)
		}
	}

	powerLevels := portal.GetBasePowerLevels()

	if groupInfo != nil {
		if groupInfo.IsAnnounce {
			powerLevels.EventsDefault = 50
		}
		if groupInfo.IsLocked {
			powerLevels.EnsureEventLevel(event.StateRoomName, 50)
			powerLevels.EnsureEventLevel(event.StateRoomAvatar, 50)
			powerLevels.EnsureEventLevel(event.StateTopic, 50)
		}
	}
	if newsletterMetadata != nil && newsletterMetadata.ViewerMeta != nil {
		switch newsletterMetadata.ViewerMeta.Role {
		case types.NewsletterRoleAdmin:
			powerLevels.EnsureUserLevel(user.MXID, 50)
		case types.NewsletterRoleOwner:
			powerLevels.EnsureUserLevel(user.MXID, 95)
		}
	}

	bridgeInfoStateKey, bridgeInfo := portal.getBridgeInfo()

	initialState := []*event.Event{{
		Type: event.StatePowerLevels,
		Content: event.Content{
			Parsed: powerLevels,
		},
	}, {
		Type:     event.StateBridge,
		Content:  event.Content{Parsed: bridgeInfo},
		StateKey: &bridgeInfoStateKey,
	}, {
		// TODO remove this once https://github.com/matrix-org/matrix-doc/pull/2346 is in spec
		Type:     event.StateHalfShotBridge,
		Content:  event.Content{Parsed: bridgeInfo},
		StateKey: &bridgeInfoStateKey,
	}}
	var invite []id.UserID
	if portal.bridge.Config.Bridge.Encryption.Default {
		initialState = append(initialState, &event.Event{
			Type: event.StateEncryption,
			Content: event.Content{
				Parsed: portal.GetEncryptionEventContent(),
			},
		})
		portal.Encrypted = true
		if portal.IsPrivateChat() {
			invite = append(invite, portal.bridge.Bot.UserID)
		}
	}
	if !portal.AvatarURL.IsEmpty() && portal.shouldSetDMRoomMetadata() {
		initialState = append(initialState, &event.Event{
			Type: event.StateRoomAvatar,
			Content: event.Content{
				Parsed: event.RoomAvatarEventContent{URL: portal.AvatarURL.CUString()},
			},
		})
		portal.AvatarSet = true
	} else {
		portal.AvatarSet = false
	}

	creationContent := make(map[string]interface{})
	if !portal.bridge.Config.Bridge.FederateRooms {
		creationContent["m.federate"] = false
	}
	if portal.IsParent {
		creationContent["type"] = event.RoomTypeSpace
	} else if parent := portal.GetParentPortal(); parent != nil && parent.MXID != "" {
		initialState = append(initialState, &event.Event{
			Type:     event.StateSpaceParent,
			StateKey: proto.String(parent.MXID.String()),
			Content: event.Content{
				Parsed: &event.SpaceParentEventContent{
					Via:       []string{portal.bridge.Config.Homeserver.Domain},
					Canonical: true,
				},
			},
		})
	}
	autoJoinInvites := portal.bridge.SpecVersions.Supports(mautrix.BeeperFeatureAutojoinInvites)
	if autoJoinInvites {
		log.Debug().Msg("Hungryserv mode: adding all group members in create request")
		if groupInfo != nil && !portal.IsNewsletter() {
			// TODO non-hungryserv could also include all members in invites, and then send joins manually?
			participants, powerLevels := portal.SyncParticipants(ctx, user, groupInfo)
			invite = append(invite, participants...)
			if initialState[0].Type != event.StatePowerLevels {
				panic(fmt.Errorf("unexpected type %s in first initial state event", initialState[0].Type.Type))
			}
			initialState[0].Content.Parsed = powerLevels
		} else {
			invite = append(invite, user.MXID)
		}
	}
	req := &mautrix.ReqCreateRoom{
		Visibility:      "private",
		Name:            portal.Name,
		Topic:           portal.Topic,
		Invite:          invite,
		Preset:          "private_chat",
		IsDirect:        portal.IsPrivateChat(),
		InitialState:    initialState,
		CreationContent: creationContent,

		BeeperAutoJoinInvites: autoJoinInvites,
	}
	if !portal.shouldSetDMRoomMetadata() {
		req.Name = ""
	}
	legacyBackfill := user.bridge.Config.Bridge.HistorySync.Backfill && backfill && !user.bridge.SpecVersions.Supports(mautrix.BeeperFeatureBatchSending)
	var backfillStarted bool
	if legacyBackfill {
		portal.latestEventBackfillLock.Lock()
		defer func() {
			if !backfillStarted {
				portal.latestEventBackfillLock.Unlock()
			}
		}()
	}
	resp, err := intent.CreateRoom(ctx, req)
	if err != nil {
		return err
	}
	log.Info().Stringer("room_id", resp.RoomID).Msg("Matrix room created")
	portal.InSpace = false
	portal.NameSet = len(req.Name) > 0
	portal.TopicSet = len(req.Topic) > 0
	portal.MXID = resp.RoomID
	portal.updateLogger()
	portal.bridge.portalsLock.Lock()
	portal.bridge.portalsByMXID[portal.MXID] = portal
	portal.bridge.portalsLock.Unlock()
	err = portal.Update(ctx)
	if err != nil {
		log.Err(err).Msg("Failed to save portal after creating room")
	}

	// We set the memberships beforehand to make sure the encryption key exchange in initial backfill knows the users are here.
	inviteMembership := event.MembershipInvite
	if autoJoinInvites {
		inviteMembership = event.MembershipJoin
	}
	for _, userID := range invite {
		err = portal.bridge.StateStore.SetMembership(ctx, portal.MXID, userID, inviteMembership)
		if err != nil {
			log.Err(err).Stringer("user_id", userID).Msg("Failed to update membership in state store")
		}
	}

	if !autoJoinInvites {
		portal.ensureUserInvited(ctx, user)
	}
	user.syncChatDoublePuppetDetails(ctx, portal, true)

	go portal.updateCommunitySpace(ctx, user, true, true)
	go portal.addToPersonalSpace(ctx, user)

	if !portal.IsNewsletter() && groupInfo != nil && !autoJoinInvites {
		portal.SyncParticipants(ctx, user, groupInfo)
	}
	//if broadcastMetadata != nil {
	//	portal.SyncBroadcastRecipients(user, broadcastMetadata)
	//}
	if portal.IsPrivateChat() {
		puppet := user.bridge.GetPuppetByJID(portal.Key.JID)

		if portal.bridge.Config.Bridge.Encryption.Default {
			err = portal.bridge.Bot.EnsureJoined(ctx, portal.MXID)
			if err != nil {
				log.Err(err).Msg("Failed to ensure bridge bot is joined to created portal")
			}
		}

		user.UpdateDirectChats(ctx, map[id.UserID][]id.RoomID{puppet.MXID: {portal.MXID}})
	} else if portal.IsParent {
		portal.updateChildRooms(ctx)
	}

	if user.bridge.Config.Bridge.HistorySync.Backfill && backfill {
		if legacyBackfill {
			backfillStarted = true
			go portal.legacyBackfill(context.WithoutCancel(ctx), user)
		} else {
			portals := []*Portal{portal}
			user.EnqueueImmediateBackfills(ctx, portals)
			user.EnqueueDeferredBackfills(ctx, portals)
			user.BackfillQueue.ReCheck()
		}
	}
	return nil
}

func (portal *Portal) addToPersonalSpace(ctx context.Context, user *User) {
	spaceID := user.GetSpaceRoom(ctx)
	if len(spaceID) == 0 || user.IsInSpace(ctx, portal.Key) {
		return
	}
	_, err := portal.bridge.Bot.SendStateEvent(ctx, spaceID, event.StateSpaceChild, portal.MXID.String(), &event.SpaceChildEventContent{
		Via: []string{portal.bridge.Config.Homeserver.Domain},
	})
	if err != nil {
		zerolog.Ctx(ctx).Err(err).Stringer("space_id", spaceID).Msg("Failed to add portal to user's personal filtering space")
	} else {
		zerolog.Ctx(ctx).Debug().Stringer("space_id", spaceID).Msg("Added portal to user's personal filtering space")
		user.MarkInSpace(ctx, portal.Key)
	}
}

func (portal *Portal) removeSpaceParentEvent(space id.RoomID) {
	_, err := portal.MainIntent().SendStateEvent(context.TODO(), portal.MXID, event.StateSpaceParent, space.String(), &event.SpaceParentEventContent{})
	if err != nil {
		portal.zlog.Err(err).Stringer("space_mxid", space).Msg("Failed to send m.space.parent event to remove portal from space")
	}
}

func (portal *Portal) updateCommunitySpace(ctx context.Context, user *User, add, updateInfo bool) bool {
	if add == portal.InSpace {
		return false
	}
	// TODO if this function is changed to use the context logger, updateChildRooms should add the child portal info to the logger
	log := portal.zlog.With().Stringer("room_id", portal.MXID).Logger()
	space := portal.GetParentPortal()
	if space == nil {
		return false
	} else if space.MXID == "" {
		if !add || user == nil {
			return false
		}
		log.Debug().Stringer("parent_group_jid", space.Key.JID).Msg("Creating portal for parent group")
		err := space.CreateMatrixRoom(ctx, user, nil, nil, false, false)
		if err != nil {
			log.Err(err).Msg("Failed to create portal for parent group")
			return false
		}
	}

	var parentContent event.SpaceParentEventContent
	var childContent event.SpaceChildEventContent
	if add {
		parentContent.Canonical = true
		parentContent.Via = []string{portal.bridge.Config.Homeserver.Domain}
		childContent.Via = []string{portal.bridge.Config.Homeserver.Domain}
		log.Debug().
			Stringer("space_mxid", space.MXID).
			Stringer("parent_group_jid", space.Key.JID).
			Msg("Adding room to parent group space")
	} else {
		log.Debug().
			Stringer("space_mxid", space.MXID).
			Stringer("parent_group_jid", space.Key.JID).
			Msg("Removing room from parent group space")
	}

	_, err := space.MainIntent().SendStateEvent(ctx, space.MXID, event.StateSpaceChild, portal.MXID.String(), &childContent)
	if err != nil {
		log.Err(err).Stringer("space_mxid", space.MXID).Msg("Failed to send m.space.child event")
		return false
	}
	_, err = portal.MainIntent().SendStateEvent(ctx, portal.MXID, event.StateSpaceParent, space.MXID.String(), &parentContent)
	if err != nil {
		log.Err(err).Stringer("space_mxid", space.MXID).Msg("Failed to send m.space.parent event")
	}
	portal.InSpace = add
	if updateInfo {
		err = portal.Update(ctx)
		if err != nil {
			log.Err(err).Msg("Failed to save portal after updating parent space")
		}
		portal.UpdateBridgeInfo(ctx)
	}
	return true
}

func (portal *Portal) IsPrivateChat() bool {
	return portal.Key.JID.Server == types.DefaultUserServer
}

func (portal *Portal) IsGroupChat() bool {
	return portal.Key.JID.Server == types.GroupServer
}

func (portal *Portal) IsBroadcastList() bool {
	return portal.Key.JID.Server == types.BroadcastServer
}

func (portal *Portal) IsNewsletter() bool {
	return portal.Key.JID.Server == types.NewsletterServer
}

func (portal *Portal) IsStatusBroadcastList() bool {
	return portal.Key.JID == types.StatusBroadcastJID
}

func (portal *Portal) HasRelaybot() bool {
	return portal.bridge.Config.Bridge.Relay.Enabled && len(portal.RelayUserID) > 0
}

func (portal *Portal) GetRelayUser() *User {
	if !portal.HasRelaybot() {
		return nil
	} else if portal.relayUser == nil {
		portal.relayUser = portal.bridge.GetUserByMXID(portal.RelayUserID)
	}
	return portal.relayUser
}

func (portal *Portal) GetParentPortal() *Portal {
	if portal.ParentGroup.IsEmpty() {
		return nil
	} else if portal.parentPortal == nil {
		portal.parentPortal = portal.bridge.GetPortalByJID(database.NewPortalKey(portal.ParentGroup, portal.ParentGroup))
	}
	return portal.parentPortal
}

func (portal *Portal) MainIntent() *appservice.IntentAPI {
	if portal.IsPrivateChat() {
		return portal.bridge.GetPuppetByJID(portal.Key.JID).DefaultIntent()
	}
	return portal.bridge.Bot
}

func (portal *Portal) addReplyMention(content *event.MessageEventContent, sender types.JID, senderMXID id.UserID) {
	if content.Mentions == nil || (sender.IsEmpty() && senderMXID == "") {
		return
	}
	// TODO handle lids
	if senderMXID == "" && sender.Server == types.DefaultUserServer {
		if user := portal.bridge.GetUserByJID(sender); user != nil {
			senderMXID = user.MXID
		} else {
			puppet := portal.bridge.GetPuppetByJID(sender)
			senderMXID = puppet.MXID
		}
	}
	if senderMXID != "" && !slices.Contains(content.Mentions.UserIDs, senderMXID) {
		content.Mentions.UserIDs = append(content.Mentions.UserIDs, senderMXID)
	}
}

func (portal *Portal) SetReply(ctx context.Context, content *event.MessageEventContent, replyTo *ReplyInfo, isHungryBackfill bool) bool {
	if replyTo == nil {
		return false
	}
	log := zerolog.Ctx(ctx).With().
		Object("reply_to", replyTo).
		Str("action", "SetReply").
		Logger()
	key := portal.Key
	targetPortal := portal
	defer func() {
		if content.RelatesTo != nil && content.RelatesTo.InReplyTo != nil && targetPortal != portal {
			content.RelatesTo.InReplyTo.UnstableRoomID = targetPortal.MXID
		}
	}()
	if portal.bridge.Config.Bridge.CrossRoomReplies && !replyTo.Chat.IsEmpty() && replyTo.Chat != key.JID {
		if replyTo.Chat.Server == types.GroupServer {
			key = database.NewPortalKey(replyTo.Chat, types.EmptyJID)
		} else if replyTo.Chat == types.StatusBroadcastJID {
			key = database.NewPortalKey(replyTo.Chat, key.Receiver)
		}
		if key != portal.Key {
			targetPortal = portal.bridge.GetExistingPortalByJID(key)
			if targetPortal == nil {
				return false
			}
		}
	}
	message, err := portal.bridge.DB.Message.GetByJID(ctx, key, replyTo.MessageID)
	if err != nil {
		log.Err(err).Msg("Failed to get reply target from database")
		return false
	} else if message == nil || message.IsFakeMXID() {
		if isHungryBackfill {
			content.RelatesTo = (&event.RelatesTo{}).SetReplyTo(targetPortal.deterministicEventID(replyTo.Sender, replyTo.MessageID, ""))
			portal.addReplyMention(content, replyTo.Sender, "")
			return true
		} else {
			log.Warn().Msg("Failed to find reply target")
		}
		return false
	}
	portal.addReplyMention(content, message.Sender, message.SenderMXID)
	content.RelatesTo = (&event.RelatesTo{}).SetReplyTo(message.MXID)
	if portal.bridge.Config.Bridge.DisableReplyFallbacks {
		return true
	}
	evt, err := targetPortal.MainIntent().GetEvent(ctx, targetPortal.MXID, message.MXID)
	if err != nil {
		log.Warn().Err(err).Msg("Failed to get reply target event")
		return true
	}
	_ = evt.Content.ParseRaw(evt.Type)
	if evt.Type == event.EventEncrypted {
		decryptedEvt, err := portal.bridge.Crypto.Decrypt(ctx, evt)
		if err != nil {
			log.Warn().Err(err).Msg("Failed to decrypt reply target event")
		} else {
			evt = decryptedEvt
		}
	}
	content.SetReply(evt)
	return true
}

func (portal *Portal) HandleMessageReaction(ctx context.Context, intent *appservice.IntentAPI, user *User, info *types.MessageInfo, reaction *waProto.ReactionMessage, existingMsg *database.Message) {
	if existingMsg != nil {
		_, _ = portal.MainIntent().RedactEvent(ctx, portal.MXID, existingMsg.MXID, mautrix.ReqRedact{
			Reason: "The undecryptable message was actually a reaction",
		})
	}

	targetJID := reaction.GetKey().GetId()
	log := zerolog.Ctx(ctx).With().
		Str("reaction_target_id", targetJID).
		Logger()
	if reaction.GetText() == "" {
		existing, err := portal.bridge.DB.Reaction.GetByTargetJID(ctx, portal.Key, targetJID, info.Sender)
		if err != nil {
			log.Err(err).Msg("Failed to get existing reaction to remove")
			return
		} else if existing == nil {
			log.Debug().Msg("Dropping removal of unknown reaction")
			return
		}

		resp, err := intent.RedactEvent(ctx, portal.MXID, existing.MXID)
		if err != nil {
			log.Err(err).
				Stringer("reaction_mxid", existing.MXID).
				Msg("Failed to redact reaction")
		}
		portal.finishHandling(ctx, existingMsg, info, resp.EventID, intent.UserID, database.MsgReaction, 0, database.MsgNoError)
		err = existing.Delete(ctx)
		if err != nil {
			log.Err(err).Msg("Failed to delete reaction from database")
		}
	} else {
		target, err := portal.bridge.DB.Message.GetByJID(ctx, portal.Key, targetJID)
		if err != nil {
			log.Err(err).Msg("Failed to get reaction target message from database")
			return
		} else if target == nil {
			log.Debug().Msg("Dropping reaction to unknown message")
			return
		}

		var content event.ReactionEventContent
		content.RelatesTo = event.RelatesTo{
			Type:    event.RelAnnotation,
			EventID: target.MXID,
			Key:     variationselector.Add(reaction.GetText()),
		}
		resp, err := intent.SendMassagedMessageEvent(ctx, portal.MXID, event.EventReaction, &content, info.Timestamp.UnixMilli())
		if err != nil {
			log.Err(err).Msg("Failed to bridge reaction")
			return
		}

		portal.finishHandling(ctx, existingMsg, info, resp.EventID, intent.UserID, database.MsgReaction, 0, database.MsgNoError)
		portal.upsertReaction(ctx, intent, target.JID, info.Sender, resp.EventID, info.ID)
	}
}

func (portal *Portal) HandleMessageRevoke(ctx context.Context, user *User, info *types.MessageInfo, key *waProto.MessageKey) bool {
	log := zerolog.Ctx(ctx).With().Str("revoke_target_id", key.GetId()).Logger()
	msg, err := portal.bridge.DB.Message.GetByJID(ctx, portal.Key, key.GetId())
	if err != nil {
		log.Err(err).Msg("Failed to get revoke target message from database")
		return false
	} else if msg == nil || msg.IsFakeMXID() {
		return false
	}
	intent := portal.bridge.GetPuppetByJID(info.Sender).IntentFor(portal)
	_, err = intent.RedactEvent(ctx, portal.MXID, msg.MXID)
	if errors.Is(err, mautrix.MForbidden) {
		_, err = portal.MainIntent().RedactEvent(ctx, portal.MXID, msg.MXID)
	}
	if err != nil {
		log.Err(err).Stringer("revoke_target_mxid", msg.MXID).Msg("Failed to redact message from revoke")
	} else if err = msg.Delete(ctx); err != nil {
		log.Err(err).Msg("Failed to delete message from database after revoke")
	}
	return true
}

func (portal *Portal) deleteForMe(ctx context.Context, user *User, content *events.DeleteForMe) bool {
	matrixUsers, err := portal.GetMatrixUsers(ctx)
	if err != nil {
		portal.zlog.Err(err).Msg("Failed to get Matrix users in portal to see if DeleteForMe should be handled")
		return false
	}
	if len(matrixUsers) == 1 && matrixUsers[0] == user.MXID {
		msg, err := portal.bridge.DB.Message.GetByJID(ctx, portal.Key, content.MessageID)
		if msg == nil || msg.IsFakeMXID() {
			return false
		}
		_, err = portal.MainIntent().RedactEvent(ctx, portal.MXID, msg.MXID)
		if err != nil {
			portal.zlog.Err(err).Str("message_id", msg.JID).Msg("Failed to redact message from DeleteForMe")
		} else if err = msg.Delete(ctx); err != nil {
			portal.zlog.Err(err).Str("message_id", msg.JID).Msg("Failed to delete message from database after DeleteForMe")
		}
		return true
	}
	return false
}

func (portal *Portal) sendMainIntentMessage(ctx context.Context, content *event.MessageEventContent) (*mautrix.RespSendEvent, error) {
	return portal.sendMessage(ctx, portal.MainIntent(), event.EventMessage, content, nil, 0)
}

func (portal *Portal) encrypt(ctx context.Context, intent *appservice.IntentAPI, content *event.Content, eventType event.Type) (event.Type, error) {
	if !portal.Encrypted || portal.bridge.Crypto == nil {
		return eventType, nil
	}
	intent.AddDoublePuppetValue(content)
	// TODO maybe the locking should be inside mautrix-go?
	portal.encryptLock.Lock()
	defer portal.encryptLock.Unlock()
	err := portal.bridge.Crypto.Encrypt(ctx, portal.MXID, eventType, content)
	if err != nil {
		return eventType, fmt.Errorf("failed to encrypt event: %w", err)
	}
	return event.EventEncrypted, nil
}

func (portal *Portal) sendMessage(ctx context.Context, intent *appservice.IntentAPI, eventType event.Type, content *event.MessageEventContent, extraContent map[string]interface{}, timestamp int64) (*mautrix.RespSendEvent, error) {
	wrappedContent := event.Content{Parsed: content, Raw: extraContent}
	var err error
	eventType, err = portal.encrypt(ctx, intent, &wrappedContent, eventType)
	if err != nil {
		return nil, err
	}

	_, _ = intent.UserTyping(ctx, portal.MXID, false, 0)
	if timestamp == 0 {
		return intent.SendMessageEvent(ctx, portal.MXID, eventType, &wrappedContent)
	} else {
		return intent.SendMassagedMessageEvent(ctx, portal.MXID, eventType, &wrappedContent, timestamp)
	}
}

type ReplyInfo struct {
	MessageID types.MessageID
	Chat      types.JID
	Sender    types.JID
}

func (r *ReplyInfo) Equals(other *ReplyInfo) bool {
	if r == nil {
		return other == nil
	} else if other == nil {
		return false
	}
	return r.MessageID == other.MessageID && r.Chat == other.Chat && r.Sender == other.Sender
}

func (r ReplyInfo) MarshalZerologObject(e *zerolog.Event) {
	e.Str("message_id", r.MessageID)
	e.Str("chat_jid", r.Chat.String())
	e.Str("sender_jid", r.Sender.String())
}

type Replyable interface {
	GetStanzaID() string
	GetParticipant() string
	GetRemoteJid() string
}

func GetReply(replyable Replyable) *ReplyInfo {
	if replyable.GetStanzaID() == "" {
		return nil
	}
	sender, err := types.ParseJID(replyable.GetParticipant())
	if err != nil {
		return nil
	}
	chat, _ := types.ParseJID(replyable.GetRemoteJid())
	return &ReplyInfo{
		MessageID: types.MessageID(replyable.GetStanzaID()),
		Chat:      chat,
		Sender:    sender,
	}
}

type ConvertedMessage struct {
	Intent  *appservice.IntentAPI
	Type    event.Type
	Content *event.MessageEventContent
	Extra   map[string]interface{}
	Caption *event.MessageEventContent

	MultiEvent []*event.MessageEventContent

	ReplyTo   *ReplyInfo
	ExpiresIn time.Duration
	Error     database.MessageErrorType
	MediaKey  []byte
}

func (cm *ConvertedMessage) MergeCaption() {
	if cm.Caption == nil {
		return
	}
	cm.Content.FileName = cm.Content.Body
	extensibleCaption := map[string]interface{}{
		"org.matrix.msc1767.text": cm.Caption.Body,
	}
	cm.Extra["org.matrix.msc1767.caption"] = extensibleCaption
	cm.Content.Body = cm.Caption.Body
	if cm.Caption.Format == event.FormatHTML {
		cm.Content.Format = event.FormatHTML
		cm.Content.FormattedBody = cm.Caption.FormattedBody
		extensibleCaption["org.matrix.msc1767.html"] = cm.Caption.FormattedBody
	}
	cm.Caption = nil
}
func (portal *Portal) convertTextMessage(ctx context.Context, intent *appservice.IntentAPI, source *User, msg *waProto.Message) *ConvertedMessage {
	content := &event.MessageEventContent{
		Body:    msg.GetConversation(),
		MsgType: event.MsgText,
	}
	if len(msg.GetExtendedTextMessage().GetText()) > 0 {
		content.Body = msg.GetExtendedTextMessage().GetText()
	}

	contextInfo := msg.GetExtendedTextMessage().GetContextInfo()
	portal.bridge.Formatter.ParseWhatsApp(ctx, portal.MXID, content, contextInfo.GetMentionedJID(), false, false)
	expiresIn := time.Duration(contextInfo.GetExpiration()) * time.Second
	extraAttrs := map[string]interface{}{}
	extraAttrs["com.beeper.linkpreviews"] = portal.convertURLPreviewToBeeper(ctx, intent, source, msg.GetExtendedTextMessage())

	return &ConvertedMessage{
		Intent:    intent,
		Type:      event.EventMessage,
		Content:   content,
		ReplyTo:   GetReply(contextInfo),
		ExpiresIn: expiresIn,
		Extra:     extraAttrs,
	}
}

func (portal *Portal) convertTemplateMessage(ctx context.Context, intent *appservice.IntentAPI, source *User, info *types.MessageInfo, tplMsg *waProto.TemplateMessage) *ConvertedMessage {
	converted := &ConvertedMessage{
		Intent: intent,
		Type:   event.EventMessage,
		Content: &event.MessageEventContent{
			Body:    "Unsupported business message",
			MsgType: event.MsgText,
		},
		ReplyTo:   GetReply(tplMsg.GetContextInfo()),
		ExpiresIn: time.Duration(tplMsg.GetContextInfo().GetExpiration()) * time.Second,
	}

	tpl := tplMsg.GetHydratedTemplate()
	if tpl == nil {
		return converted
	}
	content := tpl.GetHydratedContentText()
	if buttons := tpl.GetHydratedButtons(); len(buttons) > 0 {
		addButtonText := false
		descriptions := make([]string, len(buttons))
		for i, rawButton := range buttons {
			switch button := rawButton.GetHydratedButton().(type) {
			case *waProto.HydratedTemplateButton_QuickReplyButton:
				descriptions[i] = fmt.Sprintf("<%s>", button.QuickReplyButton.GetDisplayText())
				addButtonText = true
			case *waProto.HydratedTemplateButton_UrlButton:
				descriptions[i] = fmt.Sprintf("[%s](%s)", button.UrlButton.GetDisplayText(), button.UrlButton.GetURL())
			case *waProto.HydratedTemplateButton_CallButton:
				descriptions[i] = fmt.Sprintf("[%s](tel:%s)", button.CallButton.GetDisplayText(), button.CallButton.GetPhoneNumber())
			}
		}
		description := strings.Join(descriptions, " - ")
		if addButtonText {
			description += "\nUse the WhatsApp app to click buttons"
		}
		content = fmt.Sprintf("%s\n\n%s", content, description)
	}
	if footer := tpl.GetHydratedFooterText(); footer != "" {
		content = fmt.Sprintf("%s\n\n%s", content, footer)
	}

	var convertedTitle *ConvertedMessage
	switch title := tpl.GetTitle().(type) {
	case *waProto.TemplateMessage_HydratedFourRowTemplate_DocumentMessage:
		convertedTitle = portal.convertMediaMessage(ctx, intent, source, info, title.DocumentMessage, "file attachment", false)
	case *waProto.TemplateMessage_HydratedFourRowTemplate_ImageMessage:
		convertedTitle = portal.convertMediaMessage(ctx, intent, source, info, title.ImageMessage, "photo", false)
	case *waProto.TemplateMessage_HydratedFourRowTemplate_VideoMessage:
		convertedTitle = portal.convertMediaMessage(ctx, intent, source, info, title.VideoMessage, "video attachment", false)
	case *waProto.TemplateMessage_HydratedFourRowTemplate_LocationMessage:
		content = fmt.Sprintf("Unsupported location message\n\n%s", content)
	case *waProto.TemplateMessage_HydratedFourRowTemplate_HydratedTitleText:
		content = fmt.Sprintf("%s\n\n%s", title.HydratedTitleText, content)
	}

	converted.Content.Body = content
	portal.bridge.Formatter.ParseWhatsApp(ctx, portal.MXID, converted.Content, nil, true, false)
	if convertedTitle != nil {
		converted.MediaKey = convertedTitle.MediaKey
		converted.Extra = convertedTitle.Extra
		converted.Caption = converted.Content
		converted.Content = convertedTitle.Content
		converted.Error = convertedTitle.Error
	}
	if converted.Extra == nil {
		converted.Extra = make(map[string]interface{})
	}
	converted.Extra["fi.mau.whatsapp.hydrated_template_id"] = tpl.GetTemplateID()
	return converted
}

func (portal *Portal) convertTemplateButtonReplyMessage(ctx context.Context, intent *appservice.IntentAPI, msg *waProto.TemplateButtonReplyMessage) *ConvertedMessage {
	return &ConvertedMessage{
		Intent: intent,
		Type:   event.EventMessage,
		Content: &event.MessageEventContent{
			Body:    msg.GetSelectedDisplayText(),
			MsgType: event.MsgText,
		},
		Extra: map[string]interface{}{
			"fi.mau.whatsapp.template_button_reply": map[string]interface{}{
				"id":    msg.GetSelectedID(),
				"index": msg.GetSelectedIndex(),
			},
		},
		ReplyTo:   GetReply(msg.GetContextInfo()),
		ExpiresIn: time.Duration(msg.GetContextInfo().GetExpiration()) * time.Second,
	}
}

func (portal *Portal) convertListMessage(ctx context.Context, intent *appservice.IntentAPI, source *User, msg *waProto.ListMessage) *ConvertedMessage {
	converted := &ConvertedMessage{
		Intent: intent,
		Type:   event.EventMessage,
		Content: &event.MessageEventContent{
			Body:    "Unsupported business message",
			MsgType: event.MsgText,
		},
		ReplyTo:   GetReply(msg.GetContextInfo()),
		ExpiresIn: time.Duration(msg.GetContextInfo().GetExpiration()) * time.Second,
	}
	body := msg.GetDescription()
	if msg.GetTitle() != "" {
		if body == "" {
			body = msg.GetTitle()
		} else {
			body = fmt.Sprintf("%s\n\n%s", msg.GetTitle(), body)
		}
	}
	randomID := random.String(64)
	body = fmt.Sprintf("%s\n%s", body, randomID)
	if msg.GetFooterText() != "" {
		body = fmt.Sprintf("%s\n\n%s", body, msg.GetFooterText())
	}
	converted.Content.Body = body
	portal.bridge.Formatter.ParseWhatsApp(ctx, portal.MXID, converted.Content, nil, false, true)

	var optionsMarkdown strings.Builder
	_, _ = fmt.Fprintf(&optionsMarkdown, "#### %s\n", msg.GetButtonText())
	for _, section := range msg.GetSections() {
		nesting := ""
		if section.GetTitle() != "" {
			_, _ = fmt.Fprintf(&optionsMarkdown, "* %s\n", section.GetTitle())
			nesting = "  "
		}
		for _, row := range section.GetRows() {
			if row.GetDescription() != "" {
				_, _ = fmt.Fprintf(&optionsMarkdown, "%s* %s: %s\n", nesting, row.GetTitle(), row.GetDescription())
			} else {
				_, _ = fmt.Fprintf(&optionsMarkdown, "%s* %s\n", nesting, row.GetTitle())
			}
		}
	}
	optionsMarkdown.WriteString("\nUse the WhatsApp app to respond")
	rendered := format.RenderMarkdown(optionsMarkdown.String(), true, false)
	converted.Content.Body = strings.Replace(converted.Content.Body, randomID, rendered.Body, 1)
	converted.Content.FormattedBody = strings.Replace(converted.Content.FormattedBody, randomID, rendered.FormattedBody, 1)
	return converted
}

func (portal *Portal) convertListResponseMessage(ctx context.Context, intent *appservice.IntentAPI, msg *waProto.ListResponseMessage) *ConvertedMessage {
	var body string
	if msg.GetTitle() != "" {
		if msg.GetDescription() != "" {
			body = fmt.Sprintf("%s\n\n%s", msg.GetTitle(), msg.GetDescription())
		} else {
			body = msg.GetTitle()
		}
	} else if msg.GetDescription() != "" {
		body = msg.GetDescription()
	} else {
		body = "Unsupported list reply message"
	}
	return &ConvertedMessage{
		Intent: intent,
		Type:   event.EventMessage,
		Content: &event.MessageEventContent{
			Body:    body,
			MsgType: event.MsgText,
		},
		Extra: map[string]interface{}{
			"fi.mau.whatsapp.list_reply": map[string]interface{}{
				"row_id": msg.GetSingleSelectReply().GetSelectedRowID(),
			},
		},
		ReplyTo:   GetReply(msg.GetContextInfo()),
		ExpiresIn: time.Duration(msg.GetContextInfo().GetExpiration()) * time.Second,
	}
}

func (portal *Portal) convertPollUpdateMessage(ctx context.Context, intent *appservice.IntentAPI, source *User, info *types.MessageInfo, msg *waProto.PollUpdateMessage) *ConvertedMessage {
	log := zerolog.Ctx(ctx).With().
		Str("poll_id", msg.GetPollCreationMessageKey().GetId()).
		Logger()
	pollMessage, err := portal.bridge.DB.Message.GetByJID(ctx, portal.Key, msg.GetPollCreationMessageKey().GetId())
	if err != nil {
		log.Err(err).Msg("Failed to get poll message to convert vote")
		return nil
	} else if pollMessage == nil {
		log.Warn().Msg("Poll message not found for converting vote message")
		return nil
	}
	vote, err := source.Client.DecryptPollVote(&events.Message{
		Info:    *info,
		Message: &waProto.Message{PollUpdateMessage: msg},
	})
	if err != nil {
		log.Err(err).Msg("Failed to decrypt vote message")
		return nil
	}
	selectedHashes := make([]string, len(vote.GetSelectedOptions()))
	if pollMessage.Type == database.MsgMatrixPoll {
		mappedAnswers, err := pollMessage.GetPollOptionIDs(ctx, vote.GetSelectedOptions())
		if err != nil {
			log.Err(err).Msg("Failed to get poll option IDs")
			return nil
		}
		for i, opt := range vote.GetSelectedOptions() {
			if len(opt) != 32 {
				log.Warn().Int("hash_len", len(opt)).Msg("Unexpected option hash length in vote")
				continue
			}
			var ok bool
			selectedHashes[i], ok = mappedAnswers[[32]byte(opt)]
			if !ok {
				log.Warn().Hex("option_hash", opt).Msg("Didn't find ID for option in vote")
			}
		}
	} else {
		for i, opt := range vote.GetSelectedOptions() {
			selectedHashes[i] = hex.EncodeToString(opt)
		}
	}

	evtType := TypeMSC3381PollResponse
	//if portal.bridge.Config.Bridge.ExtEvPolls == 2 {
	//	evtType = TypeMSC3381V2PollResponse
	//}
	return &ConvertedMessage{
		Intent: intent,
		Type:   evtType,
		Content: &event.MessageEventContent{
			RelatesTo: &event.RelatesTo{
				Type:    event.RelReference,
				EventID: pollMessage.MXID,
			},
		},
		Extra: map[string]any{
			"org.matrix.msc3381.poll.response": map[string]any{
				"answers": selectedHashes,
			},
			//"org.matrix.msc3381.v2.selections": selectedHashes,
		},
	}
}

func (portal *Portal) convertPollCreationMessage(ctx context.Context, intent *appservice.IntentAPI, msg *waProto.PollCreationMessage) *ConvertedMessage {
	optionNames := make([]string, len(msg.GetOptions()))
	optionsListText := make([]string, len(optionNames))
	optionsListHTML := make([]string, len(optionNames))
	msc3381Answers := make([]map[string]any, len(optionNames))
	msc3381V2Answers := make([]map[string]any, len(optionNames))
	for i, opt := range msg.GetOptions() {
		optionNames[i] = opt.GetOptionName()
		optionsListText[i] = fmt.Sprintf("%d. %s\n", i+1, optionNames[i])
		optionsListHTML[i] = fmt.Sprintf("<li>%s</li>", event.TextToHTML(optionNames[i]))
		optionHash := sha256.Sum256([]byte(opt.GetOptionName()))
		optionHashStr := hex.EncodeToString(optionHash[:])
		msc3381Answers[i] = map[string]any{
			"id":                      optionHashStr,
			"org.matrix.msc1767.text": opt.GetOptionName(),
		}
		msc3381V2Answers[i] = map[string]any{
			"org.matrix.msc3381.v2.id": optionHashStr,
			"org.matrix.msc1767.markup": []map[string]any{
				{"mimetype": "text/plain", "body": opt.GetOptionName()},
			},
		}
	}
	body := fmt.Sprintf("%s\n\n%s\n\n(This message is a poll. Please open WhatsApp to vote.)", msg.GetName(), strings.Join(optionsListText, "\n"))
	formattedBody := fmt.Sprintf("<p>%s</p><ol>%s</ol><p>(This message is a poll. Please open WhatsApp to vote.)</p>", event.TextToHTML(msg.GetName()), strings.Join(optionsListHTML, ""))
	maxChoices := int(msg.GetSelectableOptionsCount())
	if maxChoices <= 0 {
		maxChoices = len(optionNames)
	}
	evtType := event.EventMessage
	if portal.bridge.Config.Bridge.ExtEvPolls {
		evtType = TypeMSC3381PollStart
	}
	//else if portal.bridge.Config.Bridge.ExtEvPolls == 2 {
	//	evtType.Type = "org.matrix.msc3381.v2.poll.start"
	//}
	return &ConvertedMessage{
		Intent: intent,
		Type:   evtType,
		Content: &event.MessageEventContent{
			Body:          body,
			MsgType:       event.MsgText,
			Format:        event.FormatHTML,
			FormattedBody: formattedBody,
		},
		Extra: map[string]any{
			// Custom metadata
			"fi.mau.whatsapp.poll": map[string]any{
				"option_names":             optionNames,
				"selectable_options_count": msg.GetSelectableOptionsCount(),
			},

			// Slightly less extensible events (November 2022)
			//"org.matrix.msc1767.markup": []map[string]any{
			//	{"mimetype": "text/html", "body": formattedBody},
			//	{"mimetype": "text/plain", "body": body},
			//},
			//"org.matrix.msc3381.v2.poll": map[string]any{
			//	"kind":           "org.matrix.msc3381.v2.disclosed",
			//	"max_selections": maxChoices,
			//	"question": map[string]any{
			//		"org.matrix.msc1767.markup": []map[string]any{
			//			{"mimetype": "text/plain", "body": msg.GetName()},
			//		},
			//	},
			//	"answers": msc3381V2Answers,
			//},

			// Legacyest extensible events
			"org.matrix.msc1767.message": []map[string]any{
				{"mimetype": "text/html", "body": formattedBody},
				{"mimetype": "text/plain", "body": body},
			},
			"org.matrix.msc3381.poll.start": map[string]any{
				"kind":           "org.matrix.msc3381.poll.disclosed",
				"max_selections": maxChoices,
				"question": map[string]any{
					"org.matrix.msc1767.text": msg.GetName(),
				},
				"answers": msc3381Answers,
			},
		},
		ReplyTo:   GetReply(msg.GetContextInfo()),
		ExpiresIn: time.Duration(msg.GetContextInfo().GetExpiration()) * time.Second,
	}
}

func (portal *Portal) convertLiveLocationMessage(ctx context.Context, intent *appservice.IntentAPI, msg *waProto.LiveLocationMessage) *ConvertedMessage {
	content := &event.MessageEventContent{
		Body:    "Started sharing live location",
		MsgType: event.MsgNotice,
	}
	if len(msg.GetCaption()) > 0 {
		content.Body += ": " + msg.GetCaption()
	}
	content.Body += "\n\nUse the WhatsApp app to see the location."
	return &ConvertedMessage{
		Intent:    intent,
		Type:      event.EventMessage,
		Content:   content,
		ReplyTo:   GetReply(msg.GetContextInfo()),
		ExpiresIn: time.Duration(msg.GetContextInfo().GetExpiration()) * time.Second,
	}
}

func (portal *Portal) convertLocationMessage(ctx context.Context, intent *appservice.IntentAPI, msg *waProto.LocationMessage) *ConvertedMessage {
	url := msg.GetURL()
	if len(url) == 0 {
		url = fmt.Sprintf("https://maps.google.com/?q=%.5f,%.5f", msg.GetDegreesLatitude(), msg.GetDegreesLongitude())
	}
	name := msg.GetName()
	if len(name) == 0 {
		latChar := 'N'
		if msg.GetDegreesLatitude() < 0 {
			latChar = 'S'
		}
		longChar := 'E'
		if msg.GetDegreesLongitude() < 0 {
			longChar = 'W'
		}
		name = fmt.Sprintf("%.4f° %c %.4f° %c", math.Abs(msg.GetDegreesLatitude()), latChar, math.Abs(msg.GetDegreesLongitude()), longChar)
	}

	content := &event.MessageEventContent{
		MsgType:       event.MsgLocation,
		Body:          fmt.Sprintf("Location: %s\n%s\n%s", name, msg.GetAddress(), url),
		Format:        event.FormatHTML,
		FormattedBody: fmt.Sprintf("Location: <a href='%s'>%s</a><br>%s", url, name, msg.GetAddress()),
		GeoURI:        fmt.Sprintf("geo:%.5f,%.5f", msg.GetDegreesLatitude(), msg.GetDegreesLongitude()),
	}

	if len(msg.GetJPEGThumbnail()) > 0 {
		thumbnailMime := http.DetectContentType(msg.GetJPEGThumbnail())
		uploadedThumbnail, _ := intent.UploadBytes(ctx, msg.GetJPEGThumbnail(), thumbnailMime)
		if uploadedThumbnail != nil {
			cfg, _, _ := image.DecodeConfig(bytes.NewReader(msg.GetJPEGThumbnail()))
			content.Info = &event.FileInfo{
				ThumbnailInfo: &event.FileInfo{
					Size:     len(msg.GetJPEGThumbnail()),
					Width:    cfg.Width,
					Height:   cfg.Height,
					MimeType: thumbnailMime,
				},
				ThumbnailURL: uploadedThumbnail.ContentURI.CUString(),
			}
		}
	}

	return &ConvertedMessage{
		Intent:    intent,
		Type:      event.EventMessage,
		Content:   content,
		ReplyTo:   GetReply(msg.GetContextInfo()),
		ExpiresIn: time.Duration(msg.GetContextInfo().GetExpiration()) * time.Second,
	}
}

const inviteMsg = `%s<hr/>La invitación para unirse a "%s" expira en %s. Responda a este mensaje con <code>!wa aceptar</code> para aceptar la invitación.`
<<<<<<< HEAD
const inviteMsgBroken = `%s<hr/>Esta invitación para unirse a "%s" expira en %s. Pero, el mensaje de invitación está roto o no es soportado y no se puede aceptar.`
=======
const inviteMsgBroken = `%s<hr/>La invitación para unirse a "%s" expira en %s. Sin embargo, el mensaje de invitación está roto o no es soportado y no puede ser aceptado.`
>>>>>>> fa9db583
const inviteMetaField = "fi.mau.whatsapp.invite"
const escapedInviteMetaField = `fi\.mau\.whatsapp\.invite`

type InviteMeta struct {
	JID        types.JID `json:"jid"`
	Code       string    `json:"code"`
	Expiration int64     `json:"expiration,string"`
	Inviter    types.JID `json:"inviter"`
}

func (portal *Portal) convertGroupInviteMessage(ctx context.Context, intent *appservice.IntentAPI, info *types.MessageInfo, msg *waProto.GroupInviteMessage) *ConvertedMessage {
	expiry := time.Unix(msg.GetInviteExpiration(), 0)
	template := inviteMsg
	var extraAttrs map[string]any
	groupJID, err := types.ParseJID(msg.GetGroupJID())
	if err != nil {
		zerolog.Ctx(ctx).Err(err).Str("invite_group_jid", msg.GetGroupJID()).Msg("Failed to parse invite group JID")
		template = inviteMsgBroken
	} else {
		extraAttrs = map[string]interface{}{
			inviteMetaField: InviteMeta{
				JID:        groupJID,
				Code:       msg.GetInviteCode(),
				Expiration: msg.GetInviteExpiration(),
				Inviter:    info.Sender.ToNonAD(),
			},
		}
	}

	htmlMessage := fmt.Sprintf(template, event.TextToHTML(msg.GetCaption()), msg.GetGroupName(), expiry)
	content := &event.MessageEventContent{
		MsgType:       event.MsgText,
		Body:          format.HTMLToText(htmlMessage),
		Format:        event.FormatHTML,
		FormattedBody: htmlMessage,
	}
	return &ConvertedMessage{
		Intent:    intent,
		Type:      event.EventMessage,
		Content:   content,
		Extra:     extraAttrs,
		ReplyTo:   GetReply(msg.GetContextInfo()),
		ExpiresIn: time.Duration(msg.GetContextInfo().GetExpiration()) * time.Second,
	}
}

func (portal *Portal) convertContactMessage(ctx context.Context, intent *appservice.IntentAPI, msg *waProto.ContactMessage) *ConvertedMessage {
	fileName := fmt.Sprintf("%s.vcf", msg.GetDisplayName())
	data := []byte(msg.GetVcard())
	mimeType := "text/vcard"
	uploadMimeType, file := portal.encryptFileInPlace(data, mimeType)

	uploadResp, err := intent.UploadBytesWithName(ctx, data, uploadMimeType, fileName)
	if err != nil {
		zerolog.Ctx(ctx).Err(err).Str("displayname", msg.GetDisplayName()).Msg("Failed to upload vcard")
		return nil
	}

	content := &event.MessageEventContent{
		Body:    fileName,
		MsgType: event.MsgFile,
		File:    file,
		Info: &event.FileInfo{
			MimeType: mimeType,
			Size:     len(msg.GetVcard()),
		},
	}
	if content.File != nil {
		content.File.URL = uploadResp.ContentURI.CUString()
	} else {
		content.URL = uploadResp.ContentURI.CUString()
	}

	return &ConvertedMessage{
		Intent:    intent,
		Type:      event.EventMessage,
		Content:   content,
		ReplyTo:   GetReply(msg.GetContextInfo()),
		ExpiresIn: time.Duration(msg.GetContextInfo().GetExpiration()) * time.Second,
	}
}

func (portal *Portal) convertContactsArrayMessage(ctx context.Context, intent *appservice.IntentAPI, msg *waProto.ContactsArrayMessage) *ConvertedMessage {
	name := msg.GetDisplayName()
	if len(name) == 0 {
		name = fmt.Sprintf("%d contactos", len(msg.GetContacts()))
	}
	contacts := make([]*event.MessageEventContent, 0, len(msg.GetContacts()))
	for _, contact := range msg.GetContacts() {
		converted := portal.convertContactMessage(ctx, intent, contact)
		if converted != nil {
			contacts = append(contacts, converted.Content)
		}
	}
	return &ConvertedMessage{
		Intent: intent,
		Type:   event.EventMessage,
		Content: &event.MessageEventContent{
			MsgType: event.MsgNotice,
			Body:    fmt.Sprintf("Envió %s", name),
		},
		ReplyTo:    GetReply(msg.GetContextInfo()),
		ExpiresIn:  time.Duration(msg.GetContextInfo().GetExpiration()) * time.Second,
		MultiEvent: contacts,
	}
}

func (portal *Portal) tryKickUser(ctx context.Context, userID id.UserID, intent *appservice.IntentAPI) error {
	_, err := intent.KickUser(ctx, portal.MXID, &mautrix.ReqKickUser{UserID: userID})
	if errors.Is(err, mautrix.MForbidden) {
		_, err = portal.MainIntent().KickUser(ctx, portal.MXID, &mautrix.ReqKickUser{UserID: userID})
	}
	return err
}

func (portal *Portal) removeUser(ctx context.Context, isSameUser bool, kicker *appservice.IntentAPI, target id.UserID, targetIntent *appservice.IntentAPI) {
	if !isSameUser || targetIntent == nil {
		err := portal.tryKickUser(ctx, target, kicker)
		if err != nil {
			zerolog.Ctx(ctx).Warn().Err(err).Stringer("target_mxid", target).Msg("Failed to kick user from portal")
			if targetIntent != nil {
				_, _ = targetIntent.LeaveRoom(ctx, portal.MXID)
			}
		}
	} else {
		_, err := targetIntent.LeaveRoom(ctx, portal.MXID)
		if err != nil {
			zerolog.Ctx(ctx).Warn().Err(err).Stringer("target_mxid", target).Msg("Failed to leave portal as user")
			_, _ = portal.MainIntent().KickUser(ctx, portal.MXID, &mautrix.ReqKickUser{UserID: target})
		}
	}
	portal.CleanupIfEmpty(ctx)
}

func (portal *Portal) HandleWhatsAppKick(ctx context.Context, source *User, senderJID types.JID, jids []types.JID) {
	sender := portal.bridge.GetPuppetByJID(senderJID)
	senderIntent := sender.IntentFor(portal)
	for _, jid := range jids {
		if jid.Server != types.DefaultUserServer {
			// TODO handle lids
			continue
		}
		//if source != nil && source.JID.User == jid.User {
		//	portal.log.Debugln("Ignoring self-kick by", source.MXID)
		//	continue
		//}
		puppet := portal.bridge.GetPuppetByJID(jid)
		portal.removeUser(ctx, puppet.JID == sender.JID, senderIntent, puppet.MXID, puppet.DefaultIntent())

		if !portal.IsBroadcastList() {
			user := portal.bridge.GetUserByJID(jid)
			if user != nil {
				var customIntent *appservice.IntentAPI
				if puppet.CustomMXID == user.MXID {
					customIntent = puppet.CustomIntent()
				}
				portal.removeUser(ctx, puppet.JID == sender.JID, senderIntent, user.MXID, customIntent)
			}
		}
	}
}

func (portal *Portal) HandleWhatsAppInvite(ctx context.Context, source *User, senderJID *types.JID, jids []types.JID) (evtID id.EventID) {
	intent := portal.MainIntent()
	if senderJID != nil && !senderJID.IsEmpty() {
		sender := portal.bridge.GetPuppetByJID(*senderJID)
		intent = sender.IntentFor(portal)
	}
	for _, jid := range jids {
		if jid.Server != types.DefaultUserServer {
			// TODO handle lids
			continue
		}
		puppet := portal.bridge.GetPuppetByJID(jid)
		puppet.SyncContact(ctx, source, true, false, "handling whatsapp invite")
		resp, err := intent.SendStateEvent(ctx, portal.MXID, event.StateMember, puppet.MXID.String(), &event.MemberEventContent{
			Membership:  event.MembershipInvite,
			Displayname: puppet.Displayname,
			AvatarURL:   puppet.AvatarURL.CUString(),
		})
		if err != nil {
			zerolog.Ctx(ctx).Warn().Err(err).
				Stringer("target_mxid", puppet.MXID).
				Stringer("inviter_mxid", intent.UserID).
				Msg("Failed to invite user")
			_ = portal.MainIntent().EnsureInvited(ctx, portal.MXID, puppet.MXID)
		} else {
			evtID = resp.EventID
		}
		err = puppet.DefaultIntent().EnsureJoined(ctx, portal.MXID)
		if err != nil {
			zerolog.Ctx(ctx).Err(err).
				Stringer("target_mxid", puppet.MXID).
				Msg("Failed to ensure user is joined to portal")
		}
	}
	return
}

func (portal *Portal) HandleWhatsAppDeleteChat(ctx context.Context, user *User) {
	if portal.MXID == "" {
		return
	}
	matrixUsers, err := portal.GetMatrixUsers(ctx)
	if err != nil {
		zerolog.Ctx(ctx).Err(err).Msg("Failed to get Matrix users to see if DeleteChat should be handled")
		return
	}
	if len(matrixUsers) > 1 {
		zerolog.Ctx(ctx).Debug().Msg("Portal contains more than one Matrix user, ignoring DeleteChat event")
		return
	} else if (len(matrixUsers) == 1 && matrixUsers[0] == user.MXID) || len(matrixUsers) < 1 {
		zerolog.Ctx(ctx).Debug().Msg("User deleted chat and there are no other Matrix users, deleting portal...")
		portal.Delete(ctx)
		portal.Cleanup(ctx, false)
	}
}

const failedMediaField = "fi.mau.whatsapp.failed_media"

type FailedMediaKeys struct {
	Key       []byte              `json:"key"`
	Length    int                 `json:"length"`
	Type      whatsmeow.MediaType `json:"type"`
	SHA256    []byte              `json:"sha256"`
	EncSHA256 []byte              `json:"enc_sha256"`
}

type FailedMediaMeta struct {
	Type         event.Type                 `json:"type"`
	Content      *event.MessageEventContent `json:"content"`
	ExtraContent map[string]interface{}     `json:"extra_content,omitempty"`
	Media        FailedMediaKeys            `json:"whatsapp_media"`
}

func (portal *Portal) makeMediaBridgeFailureMessage(info *types.MessageInfo, bridgeErr error, converted *ConvertedMessage, keys *FailedMediaKeys, userFriendlyError string) *ConvertedMessage {
	if errors.Is(bridgeErr, whatsmeow.ErrMediaDownloadFailedWith403) || errors.Is(bridgeErr, whatsmeow.ErrMediaDownloadFailedWith404) || errors.Is(bridgeErr, whatsmeow.ErrMediaDownloadFailedWith410) {
		portal.zlog.Debug().Err(bridgeErr).Str("message_id", info.ID).Msg("Failed to bridge media for message")
	} else {
		portal.zlog.Err(bridgeErr).Str("message_id", info.ID).Msg("Failed to bridge media for message")
	}
	if keys != nil {
		if portal.bridge.Config.Bridge.CaptionInMessage {
			converted.MergeCaption()
		}
		meta := &FailedMediaMeta{
			Type:         converted.Type,
			Content:      converted.Content,
			ExtraContent: maps.Clone(converted.Extra),
			Media:        *keys,
		}
		converted.Extra[failedMediaField] = meta
		portal.mediaErrorCache[info.ID] = meta
	}
	converted.Type = event.EventMessage
	body := userFriendlyError
	if body == "" {
		body = fmt.Sprintf("Failed to bridge media: %v", bridgeErr)
	}
	converted.Content = &event.MessageEventContent{
		MsgType: event.MsgNotice,
		Body:    body,
	}
	return converted
}

func (portal *Portal) encryptFileInPlace(data []byte, mimeType string) (string, *event.EncryptedFileInfo) {
	if !portal.Encrypted {
		return mimeType, nil
	}

	file := &event.EncryptedFileInfo{
		EncryptedFile: *attachment.NewEncryptedFile(),
		URL:           "",
	}
	file.EncryptInPlace(data)
	return "application/octet-stream", file
}

type MediaMessage interface {
	whatsmeow.DownloadableMessage
	GetContextInfo() *waProto.ContextInfo
	GetFileLength() uint64
	GetMimetype() string
}

type MediaMessageWithThumbnail interface {
	MediaMessage
	GetJPEGThumbnail() []byte
}

type MediaMessageWithCaption interface {
	MediaMessage
	GetCaption() string
}

type MediaMessageWithDimensions interface {
	MediaMessage
	GetHeight() uint32
	GetWidth() uint32
}

type MediaMessageWithFileName interface {
	MediaMessage
	GetFileName() string
}

type MediaMessageWithDuration interface {
	MediaMessage
	GetSeconds() uint32
}

const WhatsAppStickerSize = 190

func (portal *Portal) convertMediaMessageContent(ctx context.Context, intent *appservice.IntentAPI, msg MediaMessage) *ConvertedMessage {
	content := &event.MessageEventContent{
		Info: &event.FileInfo{
			MimeType: msg.GetMimetype(),
			Size:     int(msg.GetFileLength()),
		},
	}
	extraContent := map[string]interface{}{}

	messageWithDimensions, ok := msg.(MediaMessageWithDimensions)
	if ok {
		content.Info.Width = int(messageWithDimensions.GetWidth())
		content.Info.Height = int(messageWithDimensions.GetHeight())
	}

	msgWithName, ok := msg.(MediaMessageWithFileName)
	if ok && len(msgWithName.GetFileName()) > 0 {
		content.Body = msgWithName.GetFileName()
	} else {
		mimeClass := strings.Split(msg.GetMimetype(), "/")[0]
		switch mimeClass {
		case "application":
			content.Body = "file"
		default:
			content.Body = mimeClass
		}

		content.Body += exmime.ExtensionFromMimetype(msg.GetMimetype())
	}

	msgWithDuration, ok := msg.(MediaMessageWithDuration)
	if ok {
		content.Info.Duration = int(msgWithDuration.GetSeconds()) * 1000
	}

	videoMessage, ok := msg.(*waProto.VideoMessage)
	var isGIF bool
	if ok && videoMessage.GetGifPlayback() {
		isGIF = true
		extraContent["info"] = map[string]interface{}{
			"fi.mau.loop":          true,
			"fi.mau.autoplay":      true,
			"fi.mau.hide_controls": true,
			"fi.mau.no_audio":      true,
			"fi.mau.gif":           true,
		}
	}

	messageWithThumbnail, ok := msg.(MediaMessageWithThumbnail)
	if ok && messageWithThumbnail.GetJPEGThumbnail() != nil && (portal.bridge.Config.Bridge.WhatsappThumbnail || isGIF) {
		thumbnailData := messageWithThumbnail.GetJPEGThumbnail()
		thumbnailMime := http.DetectContentType(thumbnailData)
		thumbnailCfg, _, _ := image.DecodeConfig(bytes.NewReader(thumbnailData))
		thumbnailSize := len(thumbnailData)
		thumbnailUploadMime, thumbnailFile := portal.encryptFileInPlace(thumbnailData, thumbnailMime)
		uploadedThumbnail, err := intent.UploadBytes(ctx, thumbnailData, thumbnailUploadMime)
		if err != nil {
			zerolog.Ctx(ctx).Warn().Err(err).Msg("Failed to upload thumbnail")
		} else if uploadedThumbnail != nil {
			if thumbnailFile != nil {
				thumbnailFile.URL = uploadedThumbnail.ContentURI.CUString()
				content.Info.ThumbnailFile = thumbnailFile
			} else {
				content.Info.ThumbnailURL = uploadedThumbnail.ContentURI.CUString()
			}
			content.Info.ThumbnailInfo = &event.FileInfo{
				Size:     thumbnailSize,
				Width:    thumbnailCfg.Width,
				Height:   thumbnailCfg.Height,
				MimeType: thumbnailMime,
			}
		}
	}

	eventType := event.EventMessage
	switch msg.(type) {
	case *waProto.ImageMessage:
		content.MsgType = event.MsgImage
	case *waProto.StickerMessage:
		eventType = event.EventSticker
		if content.Info.Width > content.Info.Height {
			content.Info.Height /= content.Info.Width / WhatsAppStickerSize
			content.Info.Width = WhatsAppStickerSize
		} else if content.Info.Width < content.Info.Height {
			content.Info.Width /= content.Info.Height / WhatsAppStickerSize
			content.Info.Height = WhatsAppStickerSize
		} else {
			content.Info.Width = WhatsAppStickerSize
			content.Info.Height = WhatsAppStickerSize
		}
	case *waProto.VideoMessage:
		content.MsgType = event.MsgVideo
	case *waProto.AudioMessage:
		content.MsgType = event.MsgAudio
	case *waProto.DocumentMessage:
		content.MsgType = event.MsgFile
	default:
		zerolog.Ctx(ctx).Warn().Type("content_struct", msg).Msg("Unexpected media type in convertMediaMessageContent")
		content.MsgType = event.MsgFile
	}

	audioMessage, ok := msg.(*waProto.AudioMessage)
	if ok {
		var waveform []int
		if audioMessage.Waveform != nil {
			waveform = make([]int, len(audioMessage.Waveform))
			maxWave := 0
			for i, part := range audioMessage.Waveform {
				waveform[i] = int(part)
				if waveform[i] > maxWave {
					maxWave = waveform[i]
				}
			}
			multiplier := 0
			if maxWave > 0 {
				multiplier = 1024 / maxWave
			}
			if multiplier > 32 {
				multiplier = 32
			}
			for i := range waveform {
				waveform[i] *= multiplier
			}
		}
		extraContent["org.matrix.msc1767.audio"] = map[string]interface{}{
			"duration": int(audioMessage.GetSeconds()) * 1000,
			"waveform": waveform,
		}
		if audioMessage.GetPTT() || audioMessage.GetMimetype() == "audio/ogg; codecs/opus" {
			extraContent["org.matrix.msc3245.voice"] = map[string]interface{}{}
		}
	}

	messageWithCaption, ok := msg.(MediaMessageWithCaption)
	var captionContent *event.MessageEventContent
	if ok && len(messageWithCaption.GetCaption()) > 0 {
		captionContent = &event.MessageEventContent{
			Body:    messageWithCaption.GetCaption(),
			MsgType: event.MsgNotice,
		}

		portal.bridge.Formatter.ParseWhatsApp(ctx, portal.MXID, captionContent, msg.GetContextInfo().GetMentionedJID(), false, false)
	}

	return &ConvertedMessage{
		Intent:    intent,
		Type:      eventType,
		Content:   content,
		Caption:   captionContent,
		ReplyTo:   GetReply(msg.GetContextInfo()),
		ExpiresIn: time.Duration(msg.GetContextInfo().GetExpiration()) * time.Second,
		Extra:     extraContent,
	}
}

func (portal *Portal) uploadMedia(ctx context.Context, intent *appservice.IntentAPI, data []byte, content *event.MessageEventContent) error {
	uploadMimeType, file := portal.encryptFileInPlace(data, content.Info.MimeType)

	req := mautrix.ReqUploadMedia{
		ContentBytes: data,
		ContentType:  uploadMimeType,
	}
	var mxc id.ContentURI
	if portal.bridge.Config.Homeserver.AsyncMedia {
		uploaded, err := intent.UploadAsync(ctx, req)
		if err != nil {
			return err
		}
		mxc = uploaded.ContentURI
	} else {
		uploaded, err := intent.UploadMedia(ctx, req)
		if err != nil {
			return err
		}
		mxc = uploaded.ContentURI
	}

	if file != nil {
		file.URL = mxc.CUString()
		content.File = file
	} else {
		content.URL = mxc.CUString()
	}

	content.Info.Size = len(data)
	if content.Info.Width == 0 && content.Info.Height == 0 && strings.HasPrefix(content.Info.MimeType, "image/") {
		cfg, _, _ := image.DecodeConfig(bytes.NewReader(data))
		content.Info.Width, content.Info.Height = cfg.Width, cfg.Height
	}

	// This is a hack for bad clients like Element iOS that require a thumbnail (https://github.com/vector-im/element-ios/issues/4004)
	if strings.HasPrefix(content.Info.MimeType, "image/") && content.Info.ThumbnailInfo == nil {
		infoCopy := *content.Info
		content.Info.ThumbnailInfo = &infoCopy
		if content.File != nil {
			content.Info.ThumbnailFile = file
		} else {
			content.Info.ThumbnailURL = content.URL
		}
	}
	return nil
}

func (portal *Portal) convertMediaMessage(ctx context.Context, intent *appservice.IntentAPI, source *User, info *types.MessageInfo, msg MediaMessage, typeName string, isBackfill bool) *ConvertedMessage {
	converted := portal.convertMediaMessageContent(ctx, intent, msg)
	if msg.GetFileLength() > uint64(portal.bridge.MediaConfig.UploadSize) {
		return portal.makeMediaBridgeFailureMessage(info, errors.New("file is too large"), converted, nil, fmt.Sprintf("Large %s not bridged - please use WhatsApp app to view", typeName))
	}
	data, err := source.Client.Download(msg)
	if errors.Is(err, whatsmeow.ErrMediaDownloadFailedWith403) || errors.Is(err, whatsmeow.ErrMediaDownloadFailedWith404) || errors.Is(err, whatsmeow.ErrMediaDownloadFailedWith410) {
		converted.Error = database.MsgErrMediaNotFound
		converted.MediaKey = msg.GetMediaKey()

		errorText := fmt.Sprintf("Old %s.", typeName)
		if portal.bridge.Config.Bridge.HistorySync.MediaRequests.AutoRequestMedia && isBackfill {
			errorText += " Media will be automatically requested from your phone later."
		} else {
			errorText += " React with the \u267b (recycle) emoji to request this media from your phone."
		}

		return portal.makeMediaBridgeFailureMessage(info, err, converted, &FailedMediaKeys{
			Key:       msg.GetMediaKey(),
			Length:    int(msg.GetFileLength()),
			Type:      whatsmeow.GetMediaType(msg),
			SHA256:    msg.GetFileSHA256(),
			EncSHA256: msg.GetFileEncSHA256(),
		}, errorText)
	} else if errors.Is(err, whatsmeow.ErrNoURLPresent) {
		zerolog.Ctx(ctx).Debug().Msg("No URL present error for media message, ignoring...")
		return nil
	} else if errors.Is(err, whatsmeow.ErrFileLengthMismatch) || errors.Is(err, whatsmeow.ErrInvalidMediaSHA256) {
		zerolog.Ctx(ctx).Warn().Err(err).Msg("Mismatching media checksums in message. Ignoring because WhatsApp seems to ignore them too")
	} else if err != nil {
		return portal.makeMediaBridgeFailureMessage(info, err, converted, nil, "")
	}

	err = portal.uploadMedia(ctx, intent, data, converted.Content)
	if err != nil {
		if errors.Is(err, mautrix.MTooLarge) {
			return portal.makeMediaBridgeFailureMessage(info, errors.New("homeserver rejected too large file"), converted, nil, "")
		} else if httpErr := (mautrix.HTTPError{}); errors.As(err, &httpErr) && httpErr.IsStatus(413) {
			return portal.makeMediaBridgeFailureMessage(info, errors.New("proxy rejected too large file"), converted, nil, "")
		} else {
			return portal.makeMediaBridgeFailureMessage(info, fmt.Errorf("failed to upload media: %w", err), converted, nil, "")
		}
	}
	return converted
}

func (portal *Portal) fetchMediaRetryEvent(ctx context.Context, msg *database.Message) (*FailedMediaMeta, error) {
	errorMeta, ok := portal.mediaErrorCache[msg.JID]
	if ok {
		return errorMeta, nil
	}
	evt, err := portal.MainIntent().GetEvent(ctx, portal.MXID, msg.MXID)
	if err != nil {
		return nil, fmt.Errorf("failed to fetch event %s: %w", msg.MXID, err)
	}
	if evt.Type == event.EventEncrypted {
		err = evt.Content.ParseRaw(evt.Type)
		if err != nil {
			return nil, fmt.Errorf("failed to parse encrypted content in %s: %w", msg.MXID, err)
		}
		evt, err = portal.bridge.Crypto.Decrypt(ctx, evt)
		if err != nil {
			return nil, fmt.Errorf("failed to decrypt event %s: %w", msg.MXID, err)
		}
	}
	errorMetaResult := gjson.GetBytes(evt.Content.VeryRaw, strings.ReplaceAll(failedMediaField, ".", "\\."))
	if !errorMetaResult.Exists() || !errorMetaResult.IsObject() {
		return nil, fmt.Errorf("didn't find failed media metadata in %s", msg.MXID)
	}
	var errorMetaBytes []byte
	if errorMetaResult.Index > 0 {
		errorMetaBytes = evt.Content.VeryRaw[errorMetaResult.Index : errorMetaResult.Index+len(errorMetaResult.Raw)]
	} else {
		errorMetaBytes = []byte(errorMetaResult.Raw)
	}
	err = json.Unmarshal(errorMetaBytes, &errorMeta)
	if err != nil {
		return nil, fmt.Errorf("failed to unmarshal failed media metadata in %s: %w", msg.MXID, err)
	}
	return errorMeta, nil
}

func (portal *Portal) sendMediaRetryFailureEdit(ctx context.Context, intent *appservice.IntentAPI, msg *database.Message, err error) {
	content := event.MessageEventContent{
		MsgType: event.MsgNotice,
		Body:    fmt.Sprintf("Failed to bridge media after re-requesting it from your phone: %v", err),
	}
	contentCopy := content
	content.NewContent = &contentCopy
	content.RelatesTo = &event.RelatesTo{
		EventID: msg.MXID,
		Type:    event.RelReplace,
	}
	resp, sendErr := portal.sendMessage(ctx, intent, event.EventMessage, &content, nil, time.Now().UnixMilli())
	if sendErr != nil {
		zerolog.Ctx(ctx).Err(err).Msg("Failed to edit message after media retry failure")
	} else {
		zerolog.Ctx(ctx).Debug().Stringer("edit_mxid", resp.EventID).
			Msg("Successfully edited message after media retry failure")
	}
}

func (portal *Portal) handleMediaRetry(retry *events.MediaRetry, source *User) {
	log := portal.zlog.With().
		Str("action", "handle media retry").
		Str("retry_message_id", retry.MessageID).
		Logger()
	ctx := log.WithContext(context.TODO())
	err := source.mediaRetryLock.Acquire(ctx, 1)
	if err != nil {
		log.Err(err).Msg("Failed to acquire media retry semaphore")
		return
	}
	defer source.mediaRetryLock.Release(1)

	msg, err := portal.bridge.DB.Message.GetByJID(ctx, portal.Key, retry.MessageID)
	if msg == nil {
		log.Warn().Msg("Dropping media retry notification for unknown message")
		return
	}
	log.UpdateContext(func(c zerolog.Context) zerolog.Context {
		return c.Stringer("retry_message_mxid", msg.MXID)
	})
	if msg.Error != database.MsgErrMediaNotFound {
		log.Warn().Msg("Dropping media retry notification for non-errored message")
		return
	}

	meta, err := portal.fetchMediaRetryEvent(ctx, msg)
	if err != nil {
		log.Warn().Err(err).Msg("Can't handle media retry notification for message")
		return
	}

	var puppet *Puppet
	if retry.FromMe {
		puppet = portal.bridge.GetPuppetByJID(source.JID)
	} else if retry.ChatID.Server == types.DefaultUserServer {
		puppet = portal.bridge.GetPuppetByJID(retry.ChatID)
	} else {
		puppet = portal.bridge.GetPuppetByJID(retry.SenderID)
	}
	if puppet == nil {
		// TODO handle lids?
		return
	}
	intent := puppet.IntentFor(portal)

	retryData, err := whatsmeow.DecryptMediaRetryNotification(retry, meta.Media.Key)
	if err != nil {
		log.Warn().Err(err).Msg("Failed to decrypt media retry notification")
		portal.sendMediaRetryFailureEdit(ctx, intent, msg, err)
		return
	} else if retryData.GetResult() != waProto.MediaRetryNotification_SUCCESS {
		errorName := waMmsRetry.MediaRetryNotification_ResultType_name[int32(retryData.GetResult())]
		if retryData.GetDirectPath() == "" {
			log.Warn().Str("error_name", errorName).Msg("Got error response in media retry notification")
			log.Debug().Any("error_content", retryData).Msg("Full error response content")
			if retryData.GetResult() == waProto.MediaRetryNotification_NOT_FOUND {
				portal.sendMediaRetryFailureEdit(ctx, intent, msg, whatsmeow.ErrMediaNotAvailableOnPhone)
			} else {
				portal.sendMediaRetryFailureEdit(ctx, intent, msg, fmt.Errorf("phone sent error response: %s", errorName))
			}
			return
		} else {
			log.Debug().Msg("Got error response in media retry notification, but response also contains a new download URL - trying to download")
		}
	}

	data, err := source.Client.DownloadMediaWithPath(retryData.GetDirectPath(), meta.Media.EncSHA256, meta.Media.SHA256, meta.Media.Key, meta.Media.Length, meta.Media.Type, "")
	if err != nil {
		log.Warn().Err(err).Msg("Failed to download media after retry notification")
		portal.sendMediaRetryFailureEdit(ctx, intent, msg, err)
		return
	}
	err = portal.uploadMedia(ctx, intent, data, meta.Content)
	if err != nil {
		log.Err(err).Msg("Failed to re-upload media after retry notification")
		portal.sendMediaRetryFailureEdit(ctx, intent, msg, fmt.Errorf("re-uploading media failed: %v", err))
		return
	}
	replaceContent := &event.MessageEventContent{
		MsgType:    meta.Content.MsgType,
		Body:       "* " + meta.Content.Body,
		NewContent: meta.Content,
		RelatesTo: &event.RelatesTo{
			EventID: msg.MXID,
			Type:    event.RelReplace,
		},
	}
	// Move the extra content into m.new_content too
	meta.ExtraContent = map[string]interface{}{
		"m.new_content": maps.Clone(meta.ExtraContent),
	}
	resp, err := portal.sendMessage(ctx, intent, meta.Type, replaceContent, meta.ExtraContent, time.Now().UnixMilli())
	if err != nil {
		log.Err(err).Msg("Failed to edit message after reuploading media from retry notification")
		return
	}
	log.Debug().Stringer("edit_mxid", resp.EventID).Msg("Successfully edited message after retry notification")
	err = msg.UpdateMXID(ctx, resp.EventID, database.MsgNormal, database.MsgNoError)
	if err != nil {
		log.Err(err).Msg("Failed to save message to database after editing with retry notification")
	}
}

func (portal *Portal) requestMediaRetry(ctx context.Context, user *User, eventID id.EventID, mediaKey []byte) (bool, error) {
	log := zerolog.Ctx(ctx).With().Stringer("target_event_id", eventID).Logger()
	msg, err := portal.bridge.DB.Message.GetByMXID(ctx, eventID)
	if err != nil {
		log.Err(err).Msg("Failed to get media retry target from database")
		return false, fmt.Errorf("failed to get media retry target")
	} else if msg == nil {
		log.Debug().Msg("Can't send media retry request for unknown message")
		return false, fmt.Errorf("unknown message")
	}
	log.UpdateContext(func(c zerolog.Context) zerolog.Context {
		return c.Str("target_message_id", msg.JID)
	})
	if msg.Error != database.MsgErrMediaNotFound {
		log.Debug().Msg("Dropping media retry request for non-errored message")
		return false, fmt.Errorf("message is not errored")
	}

	// If the media key is not provided, grab it from the event in Matrix
	if mediaKey == nil {
		evt, err := portal.fetchMediaRetryEvent(ctx, msg)
		if err != nil {
			log.Warn().Err(err).Msg("Dropping media retry request as media key couldn't be fetched")
			return true, nil
		}
		mediaKey = evt.Media.Key
	}

	err = user.Client.SendMediaRetryReceipt(&types.MessageInfo{
		ID: msg.JID,
		MessageSource: types.MessageSource{
			IsFromMe: msg.Sender.User == user.JID.User,
			IsGroup:  !portal.IsPrivateChat(),
			Sender:   msg.Sender,
			Chat:     portal.Key.JID,
		},
	}, mediaKey)
	if err != nil {
		log.Err(err).Msg("Failed to send media retry request")
	} else {
		log.Debug().Msg("Sent media retry request")
	}
	return true, err
}

const thumbnailMaxSize = 72
const thumbnailMinSize = 24

func createThumbnailAndGetSize(source []byte, pngThumbnail bool) ([]byte, int, int, error) {
	src, _, err := image.Decode(bytes.NewReader(source))
	if err != nil {
		return nil, 0, 0, fmt.Errorf("failed to decode thumbnail: %w", err)
	}
	imageBounds := src.Bounds()
	width, height := imageBounds.Max.X, imageBounds.Max.Y
	var img image.Image
	if width <= thumbnailMaxSize && height <= thumbnailMaxSize {
		// No need to resize
		img = src
	} else {
		if width == height {
			width = thumbnailMaxSize
			height = thumbnailMaxSize
		} else if width < height {
			width /= height / thumbnailMaxSize
			height = thumbnailMaxSize
		} else {
			height /= width / thumbnailMaxSize
			width = thumbnailMaxSize
		}
		if width < thumbnailMinSize {
			width = thumbnailMinSize
		}
		if height < thumbnailMinSize {
			height = thumbnailMinSize
		}
		dst := image.NewRGBA(image.Rect(0, 0, width, height))
		draw.NearestNeighbor.Scale(dst, dst.Rect, src, src.Bounds(), draw.Over, nil)
		img = dst
	}

	var buf bytes.Buffer
	if pngThumbnail {
		err = png.Encode(&buf, img)
	} else {
		err = jpeg.Encode(&buf, img, &jpeg.Options{Quality: jpeg.DefaultQuality})
	}
	if err != nil {
		return nil, width, height, fmt.Errorf("failed to re-encode thumbnail: %w", err)
	}
	return buf.Bytes(), width, height, nil
}

func createThumbnail(source []byte, png bool) ([]byte, error) {
	data, _, _, err := createThumbnailAndGetSize(source, png)
	return data, err
}

func (portal *Portal) downloadThumbnail(ctx context.Context, original []byte, thumbnailURL id.ContentURIString, eventID id.EventID, png bool) ([]byte, error) {
	if len(thumbnailURL) == 0 {
		// just fall back to making thumbnail of original
	} else if mxc, err := thumbnailURL.Parse(); err != nil {
		zerolog.Ctx(ctx).Warn().Err(err).Msg("Malformed thumbnail URL in event, falling back to generating thumbnail from source")
	} else if thumbnail, err := portal.MainIntent().DownloadBytes(ctx, mxc); err != nil {
		zerolog.Ctx(ctx).Warn().Err(err).Msg("Failed to download thumbnail in event, falling back to generating thumbnail from source")
	} else {
		return createThumbnail(thumbnail, png)
	}
	return createThumbnail(original, png)
}

func (portal *Portal) convertWebPtoPNG(webpImage []byte) ([]byte, error) {
	webpDecoded, err := webp.Decode(bytes.NewReader(webpImage))
	if err != nil {
		return nil, fmt.Errorf("failed to decode webp image: %w", err)
	}

	var pngBuffer bytes.Buffer
	if err = png.Encode(&pngBuffer, webpDecoded); err != nil {
		return nil, fmt.Errorf("failed to encode png image: %w", err)
	}

	return pngBuffer.Bytes(), nil
}

type PaddedImage struct {
	image.Image
	Size    int
	OffsetX int
	OffsetY int
}

func (img *PaddedImage) Bounds() image.Rectangle {
	return image.Rect(0, 0, img.Size, img.Size)
}

func (img *PaddedImage) At(x, y int) color.Color {
	return img.Image.At(x+img.OffsetX, y+img.OffsetY)
}

func (portal *Portal) convertToWebP(img []byte) ([]byte, error) {
	decodedImg, _, err := image.Decode(bytes.NewReader(img))
	if err != nil {
		return img, fmt.Errorf("failed to decode image: %w", err)
	}

	bounds := decodedImg.Bounds()
	width, height := bounds.Dx(), bounds.Dy()
	if width != height {
		paddedImg := &PaddedImage{
			Image:   decodedImg,
			OffsetX: bounds.Min.Y,
			OffsetY: bounds.Min.X,
		}
		if width > height {
			paddedImg.Size = width
			paddedImg.OffsetY -= (paddedImg.Size - height) / 2
		} else {
			paddedImg.Size = height
			paddedImg.OffsetX -= (paddedImg.Size - width) / 2
		}
		decodedImg = paddedImg
	}

	var webpBuffer bytes.Buffer
	if err = cwebp.Encode(&webpBuffer, decodedImg, nil); err != nil {
		return img, fmt.Errorf("failed to encode webp image: %w", err)
	}

	return webpBuffer.Bytes(), nil
}

func (portal *Portal) preprocessMatrixMedia(ctx context.Context, sender *User, relaybotFormatted bool, content *event.MessageEventContent, eventID id.EventID, mediaType whatsmeow.MediaType) (*MediaUpload, error) {
	fileName := content.Body
	var caption string
	var mentionedJIDs []string
	var hasHTMLCaption bool
	isSticker := string(content.MsgType) == event.EventSticker.Type
	if content.FileName != "" && content.Body != content.FileName {
		fileName = content.FileName
		caption = content.Body
		hasHTMLCaption = content.Format == event.FormatHTML
	}
	if relaybotFormatted || hasHTMLCaption {
		caption, mentionedJIDs = portal.bridge.Formatter.ParseMatrix(content.FormattedBody, content.Mentions)
	}

	var file *event.EncryptedFileInfo
	rawMXC := content.URL
	if content.File != nil {
		file = content.File
		rawMXC = file.URL
	}
	mxc, err := rawMXC.Parse()
	if err != nil {
		return nil, err
	}
	data, err := portal.MainIntent().DownloadBytes(ctx, mxc)
	if err != nil {
		return nil, exerrors.NewDualError(errMediaDownloadFailed, err)
	}
	if file != nil {
		err = file.DecryptInPlace(data)
		if err != nil {
			return nil, exerrors.NewDualError(errMediaDecryptFailed, err)
		}
	}
	mimeType := content.GetInfo().MimeType
	if mimeType == "" {
		content.Info.MimeType = "application/octet-stream"
	}
	var convertErr error
	// Allowed mime types from https://developers.facebook.com/docs/whatsapp/on-premises/reference/media
	switch {
	case isSticker:
		if mimeType != "image/webp" || content.Info.Width != content.Info.Height {
			data, convertErr = portal.convertToWebP(data)
			content.Info.MimeType = "image/webp"
		}
	case mediaType == whatsmeow.MediaVideo:
		switch mimeType {
		case "video/mp4", "video/3gpp":
			// Allowed
		case "image/gif":
			data, convertErr = ffmpeg.ConvertBytes(ctx, data, ".mp4", []string{"-f", "gif"}, []string{
				"-pix_fmt", "yuv420p", "-c:v", "libx264", "-movflags", "+faststart",
				"-filter:v", "crop='floor(in_w/2)*2:floor(in_h/2)*2'",
			}, mimeType)
			content.Info.MimeType = "video/mp4"
		case "video/webm":
			data, convertErr = ffmpeg.ConvertBytes(ctx, data, ".mp4", []string{"-f", "webm"}, []string{
				"-pix_fmt", "yuv420p", "-c:v", "libx264",
			}, mimeType)
			content.Info.MimeType = "video/mp4"
		default:
			return nil, fmt.Errorf("%w %q in video message", errMediaUnsupportedType, mimeType)
		}
	case mediaType == whatsmeow.MediaImage:
		switch mimeType {
		case "image/jpeg", "image/png":
			// Allowed
		case "image/webp":
			data, convertErr = portal.convertWebPtoPNG(data)
			content.Info.MimeType = "image/png"
		default:
			return nil, fmt.Errorf("%w %q in image message", errMediaUnsupportedType, mimeType)
		}
	case mediaType == whatsmeow.MediaAudio:
		switch mimeType {
		case "audio/aac", "audio/mp4", "audio/amr", "audio/mpeg", "audio/ogg; codecs=opus":
			// Allowed
		case "audio/ogg":
			// Hopefully it's opus already
			content.Info.MimeType = "audio/ogg; codecs=opus"
		default:
			return nil, fmt.Errorf("%w %q in audio message", errMediaUnsupportedType, mimeType)
		}
	case mediaType == whatsmeow.MediaDocument:
		// Everything is allowed
	}
	if convertErr != nil {
		if content.Info.MimeType != mimeType || data == nil {
			return nil, exerrors.NewDualError(fmt.Errorf("%w (%s to %s)", errMediaConvertFailed, mimeType, content.Info.MimeType), convertErr)
		} else {
			// If the mime type didn't change and the errored conversion function returned the original data, just log a warning and continue
			zerolog.Ctx(ctx).Warn().Err(convertErr).Str("source_mime", mimeType).Msg("Failed to re-encode media, continuing with original file")
		}
	}
	var uploadResp whatsmeow.UploadResponse
	if portal.Key.JID.Server == types.NewsletterServer {
		uploadResp, err = sender.Client.UploadNewsletter(ctx, data, mediaType)
	} else {
		uploadResp, err = sender.Client.Upload(ctx, data, mediaType)
	}
	if err != nil {
		return nil, exerrors.NewDualError(errMediaWhatsAppUploadFailed, err)
	}

	// Audio doesn't have thumbnails
	var thumbnail []byte
	if mediaType != whatsmeow.MediaAudio {
		thumbnail, err = portal.downloadThumbnail(ctx, data, content.GetInfo().ThumbnailURL, eventID, isSticker)
		// Ignore format errors for non-image files, we don't care about those thumbnails
		if err != nil && (!errors.Is(err, image.ErrFormat) || mediaType == whatsmeow.MediaImage) {
			zerolog.Ctx(ctx).Warn().Err(err).Msg("Failed to generate thumbnail for image message")
		}
	}

	return &MediaUpload{
		UploadResponse: uploadResp,
		FileName:       fileName,
		Caption:        caption,
		MentionedJIDs:  mentionedJIDs,
		Thumbnail:      thumbnail,
		FileLength:     len(data),
	}, nil
}

type MediaUpload struct {
	whatsmeow.UploadResponse
	Caption       string
	FileName      string
	MentionedJIDs []string
	Thumbnail     []byte
	FileLength    int
}

func (portal *Portal) addRelaybotFormat(ctx context.Context, userID id.UserID, content *event.MessageEventContent) bool {
	member := portal.MainIntent().Member(ctx, portal.MXID, userID)
	if member == nil {
		member = &event.MemberEventContent{}
	}
	content.EnsureHasHTML()
	data, err := portal.bridge.Config.Bridge.Relay.FormatMessage(content, userID, *member)
	if err != nil {
		zerolog.Ctx(ctx).Err(err).Msg("Failed to apply relaybot format")
	}
	content.FormattedBody = data
	return true
}

func addCodecToMime(mimeType, codec string) string {
	mediaType, params, err := mime.ParseMediaType(mimeType)
	if err != nil {
		return mimeType
	}
	if _, ok := params["codecs"]; !ok {
		params["codecs"] = codec
	}
	return mime.FormatMediaType(mediaType, params)
}

func parseGeoURI(uri string) (lat, long float64, err error) {
	if !strings.HasPrefix(uri, "geo:") {
		err = fmt.Errorf("uri doesn't have geo: prefix")
		return
	}
	// Remove geo: prefix and anything after ;
	coordinates := strings.Split(strings.TrimPrefix(uri, "geo:"), ";")[0]

	if splitCoordinates := strings.Split(coordinates, ","); len(splitCoordinates) != 2 {
		err = fmt.Errorf("didn't find exactly two numbers separated by a comma")
	} else if lat, err = strconv.ParseFloat(splitCoordinates[0], 64); err != nil {
		err = fmt.Errorf("latitude is not a number: %w", err)
	} else if long, err = strconv.ParseFloat(splitCoordinates[1], 64); err != nil {
		err = fmt.Errorf("longitude is not a number: %w", err)
	}
	return
}

func getUnstableWaveform(content map[string]interface{}) []byte {
	audioInfo, ok := content["org.matrix.msc1767.audio"].(map[string]interface{})
	if !ok {
		return nil
	}
	waveform, ok := audioInfo["waveform"].([]interface{})
	if !ok {
		return nil
	}
	output := make([]byte, len(waveform))
	var val float64
	for i, part := range waveform {
		val, ok = part.(float64)
		if ok {
			output[i] = byte(val / 4)
		}
	}
	return output
}

var (
	TypeMSC3381PollStart      = event.Type{Class: event.MessageEventType, Type: "org.matrix.msc3381.poll.start"}
	TypeMSC3381PollResponse   = event.Type{Class: event.MessageEventType, Type: "org.matrix.msc3381.poll.response"}
	TypeMSC3381V2PollResponse = event.Type{Class: event.MessageEventType, Type: "org.matrix.msc3381.v2.poll.response"}
)

type PollResponseContent struct {
	RelatesTo  event.RelatesTo `json:"m.relates_to"`
	V1Response struct {
		Answers []string `json:"answers"`
	} `json:"org.matrix.msc3381.poll.response"`
	V2Selections []string `json:"org.matrix.msc3381.v2.selections"`
}

func (content *PollResponseContent) GetRelatesTo() *event.RelatesTo {
	return &content.RelatesTo
}

func (content *PollResponseContent) OptionalGetRelatesTo() *event.RelatesTo {
	if content.RelatesTo.Type == "" {
		return nil
	}
	return &content.RelatesTo
}

func (content *PollResponseContent) SetRelatesTo(rel *event.RelatesTo) {
	content.RelatesTo = *rel
}

type MSC1767Message struct {
	Text    string `json:"org.matrix.msc1767.text,omitempty"`
	HTML    string `json:"org.matrix.msc1767.html,omitempty"`
	Message []struct {
		MimeType string `json:"mimetype"`
		Body     string `json:"body"`
	} `json:"org.matrix.msc1767.message,omitempty"`
}

func (portal *Portal) msc1767ToWhatsApp(msg MSC1767Message, mentions bool) (string, []string) {
	for _, part := range msg.Message {
		if part.MimeType == "text/html" && msg.HTML == "" {
			msg.HTML = part.Body
		} else if part.MimeType == "text/plain" && msg.Text == "" {
			msg.Text = part.Body
		}
	}
	if msg.HTML != "" {
		if mentions {
			return portal.bridge.Formatter.ParseMatrix(msg.HTML, nil)
		} else {
			return portal.bridge.Formatter.ParseMatrixWithoutMentions(msg.HTML), nil
		}
	}
	return msg.Text, nil
}

type PollStartContent struct {
	RelatesTo *event.RelatesTo `json:"m.relates_to"`
	PollStart struct {
		Kind          string         `json:"kind"`
		MaxSelections int            `json:"max_selections"`
		Question      MSC1767Message `json:"question"`
		Answers       []struct {
			ID string `json:"id"`
			MSC1767Message
		} `json:"answers"`
	} `json:"org.matrix.msc3381.poll.start"`
}

func (content *PollStartContent) GetRelatesTo() *event.RelatesTo {
	if content.RelatesTo == nil {
		content.RelatesTo = &event.RelatesTo{}
	}
	return content.RelatesTo
}

func (content *PollStartContent) OptionalGetRelatesTo() *event.RelatesTo {
	return content.RelatesTo
}

func (content *PollStartContent) SetRelatesTo(rel *event.RelatesTo) {
	content.RelatesTo = rel
}

func init() {
	event.TypeMap[TypeMSC3381PollResponse] = reflect.TypeOf(PollResponseContent{})
	event.TypeMap[TypeMSC3381V2PollResponse] = reflect.TypeOf(PollResponseContent{})
	event.TypeMap[TypeMSC3381PollStart] = reflect.TypeOf(PollStartContent{})
}

func (portal *Portal) convertMatrixPollVote(ctx context.Context, sender *User, evt *event.Event) (*waProto.Message, *User, *extraConvertMeta, error) {
	content, ok := evt.Content.Parsed.(*PollResponseContent)
	if !ok {
		return nil, sender, nil, fmt.Errorf("%w %T", errUnexpectedParsedContentType, evt.Content.Parsed)
	}
	var answers []string
	if content.V1Response.Answers != nil {
		answers = content.V1Response.Answers
	} else if content.V2Selections != nil {
		answers = content.V2Selections
	}
	log := zerolog.Ctx(ctx)
	pollMsg, err := portal.bridge.DB.Message.GetByMXID(ctx, content.RelatesTo.EventID)
	if err != nil {
		log.Err(err).Msg("Failed to get poll message from database")
		return nil, sender, nil, fmt.Errorf("failed to get poll message")
	} else if pollMsg == nil {
		return nil, sender, nil, errTargetNotFound
	}
	pollMsgInfo := &types.MessageInfo{
		MessageSource: types.MessageSource{
			Chat:     portal.Key.JID,
			Sender:   pollMsg.Sender,
			IsFromMe: pollMsg.Sender.User == sender.JID.User,
			IsGroup:  portal.IsGroupChat(),
		},
		ID:   pollMsg.JID,
		Type: "poll",
	}
	optionHashes := make([][]byte, 0, len(answers))
	if pollMsg.Type == database.MsgMatrixPoll {
		mappedAnswers, err := pollMsg.GetPollOptionHashes(ctx, answers)
		if err != nil {
			log.Err(err).Msg("Failed to get poll option hashes from database")
			return nil, sender, nil, fmt.Errorf("failed to get poll option hashes")
		}
		for _, selection := range answers {
			hash, ok := mappedAnswers[selection]
			if ok {
				optionHashes = append(optionHashes, hash[:])
			} else {
				log.Warn().Str("option", selection).Msg("Didn't find hash for selected option")
			}
		}
	} else {
		for _, selection := range answers {
			hash, _ := hex.DecodeString(selection)
			if hash != nil && len(hash) == 32 {
				optionHashes = append(optionHashes, hash)
			}
		}
	}
	pollUpdate, err := sender.Client.EncryptPollVote(pollMsgInfo, &waProto.PollVoteMessage{
		SelectedOptions: optionHashes,
	})
	return &waProto.Message{PollUpdateMessage: pollUpdate}, sender, nil, err
}

func (portal *Portal) convertMatrixPollStart(ctx context.Context, sender *User, evt *event.Event) (*waProto.Message, *User, *extraConvertMeta, error) {
	content, ok := evt.Content.Parsed.(*PollStartContent)
	if !ok {
		return nil, sender, nil, fmt.Errorf("%w %T", errUnexpectedParsedContentType, evt.Content.Parsed)
	}
	maxAnswers := content.PollStart.MaxSelections
	if maxAnswers >= len(content.PollStart.Answers) || maxAnswers < 0 {
		maxAnswers = 0
	}
	ctxInfo := portal.generateContextInfo(ctx, content.RelatesTo)
	var question string
	question, ctxInfo.MentionedJID = portal.msc1767ToWhatsApp(content.PollStart.Question, true)
	if len(question) == 0 {
		return nil, sender, nil, errPollMissingQuestion
	}
	options := make([]*waProto.PollCreationMessage_Option, len(content.PollStart.Answers))
	optionMap := make(map[[32]byte]string, len(options))
	for i, opt := range content.PollStart.Answers {
		body, _ := portal.msc1767ToWhatsApp(opt.MSC1767Message, false)
		hash := sha256.Sum256([]byte(body))
		if _, alreadyExists := optionMap[hash]; alreadyExists {
			zerolog.Ctx(ctx).Warn().Str("option", body).Msg("Poll has duplicate options, rejecting")
			return nil, sender, nil, errPollDuplicateOption
		}
		optionMap[hash] = opt.ID
		options[i] = &waProto.PollCreationMessage_Option{
			OptionName: proto.String(body),
		}
	}
	secret := make([]byte, 32)
	_, err := rand.Read(secret)
	return &waProto.Message{
		PollCreationMessage: &waProto.PollCreationMessage{
			Name:                   proto.String(question),
			Options:                options,
			SelectableOptionsCount: proto.Uint32(uint32(maxAnswers)),
			ContextInfo:            ctxInfo,
		},
		MessageContextInfo: &waProto.MessageContextInfo{
			MessageSecret: secret,
		},
	}, sender, &extraConvertMeta{PollOptions: optionMap}, err
}

func (portal *Portal) generateContextInfo(ctx context.Context, relatesTo *event.RelatesTo) *waProto.ContextInfo {
	var ctxInfo waProto.ContextInfo
	replyToID := relatesTo.GetReplyTo()
	if len(replyToID) > 0 {
		replyToMsg, err := portal.bridge.DB.Message.GetByMXID(ctx, replyToID)
		if err != nil {
			zerolog.Ctx(ctx).Err(err).
				Stringer("reply_to_mxid", replyToID).
				Msg("Failed to get reply target from database")
		}
		if replyToMsg != nil && !replyToMsg.IsFakeJID() && (replyToMsg.Type == database.MsgNormal || replyToMsg.Type == database.MsgMatrixPoll || replyToMsg.Type == database.MsgBeeperGallery) {
			ctxInfo.StanzaID = &replyToMsg.JID
			ctxInfo.Participant = proto.String(replyToMsg.Sender.ToNonAD().String())
			// Using blank content here seems to work fine on all official WhatsApp apps.
			//
			// We could probably invent a slightly more accurate version of the quoted message
			// by fetching the Matrix event and converting it to the WhatsApp format, but that's
			// a lot of work and this works fine.
			ctxInfo.QuotedMessage = &waProto.Message{Conversation: proto.String("")}
		}
	}
	if portal.ExpirationTime != 0 {
		ctxInfo.Expiration = proto.Uint32(portal.ExpirationTime)
	}
	return &ctxInfo
}

type extraConvertMeta struct {
	PollOptions map[[32]byte]string
	EditRootMsg *database.Message

	GalleryExtraParts []*waProto.Message

	MediaHandle string
}

func getEditError(rootMsg *database.Message, editer *User) error {
	switch {
	case rootMsg == nil:
		return errEditUnknownTarget
	case rootMsg.Type != database.MsgNormal || rootMsg.IsFakeJID():
		return errEditUnknownTargetType
	case rootMsg.Sender.User != editer.JID.User:
		return errEditDifferentSender
	case time.Since(rootMsg.Timestamp) > whatsmeow.EditWindow:
		return errEditTooOld
	default:
		return nil
	}
}

func (portal *Portal) convertMatrixMessage(ctx context.Context, sender *User, evt *event.Event) (*waProto.Message, *User, *extraConvertMeta, error) {
	if evt.Type == TypeMSC3381PollResponse || evt.Type == TypeMSC3381V2PollResponse {
		return portal.convertMatrixPollVote(ctx, sender, evt)
	} else if evt.Type == TypeMSC3381PollStart {
		return portal.convertMatrixPollStart(ctx, sender, evt)
	}
	content, ok := evt.Content.Parsed.(*event.MessageEventContent)
	if !ok {
		return nil, sender, nil, fmt.Errorf("%w %T", errUnexpectedParsedContentType, evt.Content.Parsed)
	}
	extraMeta := &extraConvertMeta{}
	realSenderMXID := sender.MXID
	isRelay := false
	if !sender.IsLoggedIn() || (portal.IsPrivateChat() && sender.JID.User != portal.Key.Receiver.User) {
		if !portal.HasRelaybot() {
			return nil, sender, extraMeta, errUserNotLoggedIn
		}
		sender = portal.GetRelayUser()
		if !sender.IsLoggedIn() {
			return nil, sender, extraMeta, errRelaybotNotLoggedIn
		}
		isRelay = true
	}
	log := zerolog.Ctx(ctx)
	var editRootMsg *database.Message
	if editEventID := content.RelatesTo.GetReplaceID(); editEventID != "" {
		log.UpdateContext(func(c zerolog.Context) zerolog.Context {
			return c.Stringer("edit_target_mxid", editEventID)
		})
		var err error
		editRootMsg, err = portal.bridge.DB.Message.GetByMXID(ctx, editEventID)
		if err != nil {
			zerolog.Ctx(ctx).Err(err).Msg("Failed to get edit target message from database")
			return nil, sender, extraMeta, errEditUnknownTarget
		} else if editErr := getEditError(editRootMsg, sender); editErr != nil {
			return nil, sender, extraMeta, editErr
		}
		log.UpdateContext(func(c zerolog.Context) zerolog.Context {
			return c.Str("edit_target_id", editRootMsg.JID)
		})
		extraMeta.EditRootMsg = editRootMsg
		if content.NewContent != nil {
			content = content.NewContent
		}
	}

	msg := &waProto.Message{}
	ctxInfo := portal.generateContextInfo(ctx, content.RelatesTo)
	relaybotFormatted := isRelay && portal.addRelaybotFormat(ctx, realSenderMXID, content)
	if evt.Type == event.EventSticker {
		if relaybotFormatted {
			// Stickers can't have captions, so force relaybot stickers to be images
			content.MsgType = event.MsgImage
		} else {
			content.MsgType = event.MessageType(event.EventSticker.Type)
		}
	}
	if content.MsgType == event.MsgImage && content.GetInfo().MimeType == "image/gif" {
		content.MsgType = event.MsgVideo
	}
	if content.MsgType == event.MsgAudio && content.FileName != "" && content.Body != content.FileName {
		// Send audio messages with captions as files since WhatsApp doesn't support captions on audio messages
		content.MsgType = event.MsgFile
	}

	switch content.MsgType {
	case event.MsgText, event.MsgEmote, event.MsgNotice:
		text := content.Body
		if content.MsgType == event.MsgNotice && !portal.bridge.Config.Bridge.BridgeNotices {
			return nil, sender, extraMeta, errMNoticeDisabled
		}
		if content.Format == event.FormatHTML {
			text, ctxInfo.MentionedJID = portal.bridge.Formatter.ParseMatrix(content.FormattedBody, content.Mentions)
		}
		if content.MsgType == event.MsgEmote && !relaybotFormatted {
			text = "/me " + text
		}
		msg.ExtendedTextMessage = &waProto.ExtendedTextMessage{
			Text:        &text,
			ContextInfo: ctxInfo,
		}
		hasPreview := portal.convertURLPreviewToWhatsApp(ctx, sender, content, msg.ExtendedTextMessage)
		if ctx.Err() != nil {
			return nil, sender, extraMeta, ctx.Err()
		}
		if ctxInfo.StanzaID == nil && ctxInfo.MentionedJID == nil && ctxInfo.Expiration == nil && !hasPreview {
			// No need for extended message
			msg.ExtendedTextMessage = nil
			msg.Conversation = &text
		}
	case event.MsgImage:
		media, err := portal.preprocessMatrixMedia(ctx, sender, relaybotFormatted, content, evt.ID, whatsmeow.MediaImage)
		if media == nil {
			return nil, sender, extraMeta, err
		}
		extraMeta.MediaHandle = media.Handle
		ctxInfo.MentionedJID = media.MentionedJIDs
		msg.ImageMessage = &waProto.ImageMessage{
			ContextInfo:   ctxInfo,
			Caption:       &media.Caption,
			JPEGThumbnail: media.Thumbnail,
			URL:           &media.URL,
			DirectPath:    &media.DirectPath,
			MediaKey:      media.MediaKey,
			Mimetype:      &content.GetInfo().MimeType,
			FileEncSHA256: media.FileEncSHA256,
			FileSHA256:    media.FileSHA256,
			FileLength:    proto.Uint64(uint64(media.FileLength)),
		}
	case event.MsgBeeperGallery:
		if isRelay {
			return nil, sender, extraMeta, errGalleryRelay
		} else if content.BeeperGalleryCaption != "" {
			return nil, sender, extraMeta, errGalleryCaption
		} else if portal.Key.JID.Server == types.NewsletterServer {
			// We don't handle the media handles properly for multiple messages
			return nil, sender, extraMeta, fmt.Errorf("can't send gallery to newsletter")
		}
		for i, part := range content.BeeperGalleryImages {
			// TODO support videos
			media, err := portal.preprocessMatrixMedia(ctx, sender, false, part, evt.ID, whatsmeow.MediaImage)
			if media == nil {
				return nil, sender, extraMeta, fmt.Errorf("failed to handle image #%d: %w", i+1, err)
			}
			imageMsg := &waProto.ImageMessage{
				ContextInfo:   ctxInfo,
				JPEGThumbnail: media.Thumbnail,
				URL:           &media.URL,
				DirectPath:    &media.DirectPath,
				MediaKey:      media.MediaKey,
				Mimetype:      &part.GetInfo().MimeType,
				FileEncSHA256: media.FileEncSHA256,
				FileSHA256:    media.FileSHA256,
				FileLength:    proto.Uint64(uint64(media.FileLength)),
			}
			if i == 0 {
				msg.ImageMessage = imageMsg
			} else {
				extraMeta.GalleryExtraParts = append(extraMeta.GalleryExtraParts, &waProto.Message{
					ImageMessage: imageMsg,
				})
			}
		}
	case event.MessageType(event.EventSticker.Type):
		media, err := portal.preprocessMatrixMedia(ctx, sender, relaybotFormatted, content, evt.ID, whatsmeow.MediaImage)
		if media == nil {
			return nil, sender, extraMeta, err
		}
		extraMeta.MediaHandle = media.Handle
		ctxInfo.MentionedJID = media.MentionedJIDs
		msg.StickerMessage = &waProto.StickerMessage{
			ContextInfo:   ctxInfo,
			PngThumbnail:  media.Thumbnail,
			URL:           &media.URL,
			DirectPath:    &media.DirectPath,
			MediaKey:      media.MediaKey,
			Mimetype:      &content.GetInfo().MimeType,
			FileEncSHA256: media.FileEncSHA256,
			FileSHA256:    media.FileSHA256,
			FileLength:    proto.Uint64(uint64(media.FileLength)),
		}
	case event.MsgVideo:
		gifPlayback := content.GetInfo().MimeType == "image/gif"
		media, err := portal.preprocessMatrixMedia(ctx, sender, relaybotFormatted, content, evt.ID, whatsmeow.MediaVideo)
		if media == nil {
			return nil, sender, extraMeta, err
		}
		duration := uint32(content.GetInfo().Duration / 1000)
		extraMeta.MediaHandle = media.Handle
		ctxInfo.MentionedJID = media.MentionedJIDs
		msg.VideoMessage = &waProto.VideoMessage{
			ContextInfo:   ctxInfo,
			Caption:       &media.Caption,
			JPEGThumbnail: media.Thumbnail,
			URL:           &media.URL,
			DirectPath:    &media.DirectPath,
			MediaKey:      media.MediaKey,
			Mimetype:      &content.GetInfo().MimeType,
			GifPlayback:   &gifPlayback,
			Seconds:       &duration,
			FileEncSHA256: media.FileEncSHA256,
			FileSHA256:    media.FileSHA256,
			FileLength:    proto.Uint64(uint64(media.FileLength)),
		}
	case event.MsgAudio:
		media, err := portal.preprocessMatrixMedia(ctx, sender, relaybotFormatted, content, evt.ID, whatsmeow.MediaAudio)
		if media == nil {
			return nil, sender, extraMeta, err
		}
		extraMeta.MediaHandle = media.Handle
		duration := uint32(content.GetInfo().Duration / 1000)
		msg.AudioMessage = &waProto.AudioMessage{
			ContextInfo:   ctxInfo,
			URL:           &media.URL,
			DirectPath:    &media.DirectPath,
			MediaKey:      media.MediaKey,
			Mimetype:      &content.GetInfo().MimeType,
			Seconds:       &duration,
			FileEncSHA256: media.FileEncSHA256,
			FileSHA256:    media.FileSHA256,
			FileLength:    proto.Uint64(uint64(media.FileLength)),
		}
		_, isMSC3245Voice := evt.Content.Raw["org.matrix.msc3245.voice"]
		if isMSC3245Voice {
			msg.AudioMessage.Waveform = getUnstableWaveform(evt.Content.Raw)
			msg.AudioMessage.PTT = proto.Bool(true)
			// hacky hack to add the codecs param that whatsapp seems to require
			msg.AudioMessage.Mimetype = proto.String(addCodecToMime(content.GetInfo().MimeType, "opus"))
		}
	case event.MsgFile:
		media, err := portal.preprocessMatrixMedia(ctx, sender, relaybotFormatted, content, evt.ID, whatsmeow.MediaDocument)
		if media == nil {
			return nil, sender, extraMeta, err
		}
		extraMeta.MediaHandle = media.Handle
		msg.DocumentMessage = &waProto.DocumentMessage{
			ContextInfo:   ctxInfo,
			Caption:       &media.Caption,
			JPEGThumbnail: media.Thumbnail,
			URL:           &media.URL,
			DirectPath:    &media.DirectPath,
			Title:         &media.FileName,
			FileName:      &media.FileName,
			MediaKey:      media.MediaKey,
			Mimetype:      &content.GetInfo().MimeType,
			FileEncSHA256: media.FileEncSHA256,
			FileSHA256:    media.FileSHA256,
			FileLength:    proto.Uint64(uint64(media.FileLength)),
		}
		if media.Caption != "" {
			msg.DocumentWithCaptionMessage = &waProto.FutureProofMessage{
				Message: &waProto.Message{
					DocumentMessage: msg.DocumentMessage,
				},
			}
			msg.DocumentMessage = nil
		}
	case event.MsgLocation:
		lat, long, err := parseGeoURI(content.GeoURI)
		if err != nil {
			return nil, sender, extraMeta, fmt.Errorf("%w: %v", errInvalidGeoURI, err)
		}
		msg.LocationMessage = &waProto.LocationMessage{
			DegreesLatitude:  &lat,
			DegreesLongitude: &long,
			Comment:          &content.Body,
			ContextInfo:      ctxInfo,
		}
	default:
		return nil, sender, extraMeta, fmt.Errorf("%w %q", errUnknownMsgType, content.MsgType)
	}

	if editRootMsg != nil {
		msg = &waProto.Message{
			EditedMessage: &waProto.FutureProofMessage{
				Message: &waProto.Message{
					ProtocolMessage: &waProto.ProtocolMessage{
						Key: &waProto.MessageKey{
							FromMe:    proto.Bool(true),
							ID:        proto.String(editRootMsg.JID),
							RemoteJID: proto.String(portal.Key.JID.String()),
						},
						Type:          waProto.ProtocolMessage_MESSAGE_EDIT.Enum(),
						EditedMessage: msg,
						TimestampMS:   proto.Int64(evt.Timestamp),
					},
				},
			},
		}
	}

	return msg, sender, extraMeta, nil
}

func (portal *Portal) generateMessageInfo(sender *User) *types.MessageInfo {
	return &types.MessageInfo{
		ID:        sender.Client.GenerateMessageID(),
		Timestamp: time.Now(),
		MessageSource: types.MessageSource{
			Sender:   sender.JID,
			Chat:     portal.Key.JID,
			IsFromMe: true,
			IsGroup:  portal.Key.JID.Server == types.GroupServer || portal.Key.JID.Server == types.BroadcastServer,
		},
	}
}

func (portal *Portal) HandleMatrixMessage(ctx context.Context, sender *User, evt *event.Event, timings messageTimings) {
	start := time.Now()
	ms := metricSender{portal: portal, timings: &timings}
	log := zerolog.Ctx(ctx)

	allowRelay := evt.Type != TypeMSC3381PollResponse && evt.Type != TypeMSC3381V2PollResponse && evt.Type != TypeMSC3381PollStart
	if err := portal.canBridgeFrom(sender, allowRelay, true); err != nil {
		go ms.sendMessageMetrics(ctx, evt, err, "Ignoring", true)
		return
	} else if portal.Key.JID == types.StatusBroadcastJID && portal.bridge.Config.Bridge.DisableStatusBroadcastSend {
		go ms.sendMessageMetrics(ctx, evt, errBroadcastSendDisabled, "Ignoring", true)
		return
	}

	messageAge := timings.totalReceive
	origEvtID := evt.ID
	var dbMsg *database.Message
	if retryMeta := evt.Content.AsMessage().MessageSendRetry; retryMeta != nil {
		origEvtID = retryMeta.OriginalEventID
		var err error
		logEvt := log.Debug().
			Dur("message_age", messageAge).
			Int("retry_count", retryMeta.RetryCount).
			Stringer("orig_event_id", origEvtID)
		dbMsg, err = portal.bridge.DB.Message.GetByMXID(ctx, origEvtID)
		if err != nil {
			log.Err(err).Msg("Failed to get retry request target message from database")
			// TODO drop message?
		} else if dbMsg != nil && dbMsg.Sent {
			logEvt.
				Str("wa_message_id", dbMsg.JID).
				Msg("Ignoring retry request as message was already sent")
			go ms.sendMessageMetrics(ctx, evt, nil, "", true)
			return
		} else if dbMsg != nil {
			logEvt.
				Str("wa_message_id", dbMsg.JID).
				Msg("Got retry request for message")
		} else {
			logEvt.Msg("Got retry request for message, but original message is not known")
		}
	} else {
		log.Debug().Dur("message_age", messageAge).Msg("Received Matrix message")
	}

	errorAfter := portal.bridge.Config.Bridge.MessageHandlingTimeout.ErrorAfter
	deadline := portal.bridge.Config.Bridge.MessageHandlingTimeout.Deadline
	isScheduled, _ := evt.Content.Raw["com.beeper.scheduled"].(bool)
	if isScheduled {
		log.Debug().Msg("Message is a scheduled message, extending handling timeouts")
		errorAfter *= 10
		deadline *= 10
	}

	if errorAfter > 0 {
		remainingTime := errorAfter - messageAge
		if remainingTime < 0 {
			go ms.sendMessageMetrics(ctx, evt, errTimeoutBeforeHandling, "Timeout handling", true)
			return
		} else if remainingTime < 1*time.Second {
			log.Warn().
				Dur("remaining_timeout", remainingTime).
				Dur("warning_total_timeout", errorAfter).
				Msg("Message was delayed before reaching the bridge")
		}
		go func() {
			time.Sleep(remainingTime)
			ms.sendMessageMetrics(ctx, evt, errMessageTakingLong, "Timeout handling", false)
		}()
	}

	timedCtx := ctx
	if deadline > 0 {
		var cancel context.CancelFunc
		timedCtx, cancel = context.WithTimeout(ctx, deadline)
		defer cancel()
	}

	timings.preproc = time.Since(start)
	start = time.Now()
	msg, sender, extraMeta, err := portal.convertMatrixMessage(timedCtx, sender, evt)
	timings.convert = time.Since(start)
	if msg == nil {
		go ms.sendMessageMetrics(ctx, evt, err, "Error converting", true)
		return
	}
	if extraMeta == nil {
		extraMeta = &extraConvertMeta{}
	}
	dbMsgType := database.MsgNormal
	if msg.PollCreationMessage != nil || msg.PollCreationMessageV2 != nil || msg.PollCreationMessageV3 != nil {
		dbMsgType = database.MsgMatrixPoll
	} else if msg.EditedMessage == nil {
		portal.MarkDisappearing(ctx, origEvtID, time.Duration(portal.ExpirationTime)*time.Second, time.Now())
	} else {
		dbMsgType = database.MsgEdit
	}
	info := portal.generateMessageInfo(sender)
	if dbMsg == nil {
		dbMsg = portal.markHandled(ctx, nil, info, evt.ID, evt.Sender, false, true, dbMsgType, 0, database.MsgNoError)
	} else {
		info.ID = dbMsg.JID
	}
	log.UpdateContext(func(c zerolog.Context) zerolog.Context {
		return c.Str("wa_message_id", info.ID)
	})
	if dbMsgType == database.MsgMatrixPoll && extraMeta.PollOptions != nil {
		err = dbMsg.PutPollOptions(ctx, extraMeta.PollOptions)
		if err != nil {
			log.Err(err).Msg("Failed to save poll options in message to database")
		}
	}
	log.Debug().Msg("Sending Matrix event to WhatsApp")
	start = time.Now()
	resp, err := sender.Client.SendMessage(timedCtx, portal.Key.JID, msg, whatsmeow.SendRequestExtra{
		ID:          info.ID,
		MediaHandle: extraMeta.MediaHandle,
	})
	timings.totalSend = time.Since(start)
	timings.whatsmeow = resp.DebugTimings
	if err != nil {
		go ms.sendMessageMetrics(ctx, evt, err, "Error sending", true)
		return
	}
	err = dbMsg.MarkSent(ctx, resp.Timestamp)
	if err != nil {
		log.Err(err).Msg("Failed to mark message as sent in database")
	}
	if extraMeta != nil && len(extraMeta.GalleryExtraParts) > 0 {
		for i, part := range extraMeta.GalleryExtraParts {
			partInfo := portal.generateMessageInfo(sender)
			partDBMsg := portal.markHandled(ctx, nil, partInfo, evt.ID, evt.Sender, false, true, database.MsgBeeperGallery, i+1, database.MsgNoError)
			log.Debug().Int("part_index", i+1).Str("wa_part_message_id", partInfo.ID).Msg("Sending gallery part to WhatsApp")
			resp, err = sender.Client.SendMessage(timedCtx, portal.Key.JID, part, whatsmeow.SendRequestExtra{ID: partInfo.ID})
			if err != nil {
				go ms.sendMessageMetrics(ctx, evt, err, "Error sending", true)
				return
			}
			log.Debug().Int("part_index", i+1).Str("wa_part_message_id", partInfo.ID).Msg("Sent gallery part to WhatsApp")
			err = partDBMsg.MarkSent(ctx, resp.Timestamp)
			if err != nil {
				log.Err(err).
					Str("part_id", partInfo.ID).
					Msg("Failed to mark gallery extra part as sent in database")
			}
		}
	}
	go ms.sendMessageMetrics(ctx, evt, nil, "", true)
}

func (portal *Portal) HandleMatrixReaction(ctx context.Context, sender *User, evt *event.Event) {
	log := zerolog.Ctx(ctx)
	if err := portal.canBridgeFrom(sender, false, true); err != nil {
		go portal.sendMessageMetrics(ctx, evt, err, "Ignoring", nil)
		return
	} else if portal.Key.JID.Server == types.BroadcastServer {
		// TODO implement this, probably by only sending the reaction to the sender of the status message?
		//      (whatsapp hasn't published the feature yet)
		go portal.sendMessageMetrics(ctx, evt, errBroadcastReactionNotSupported, "Ignoring", nil)
		return
	}

	content, ok := evt.Content.Parsed.(*event.ReactionEventContent)
	if ok && strings.Contains(content.RelatesTo.Key, "retry") || strings.HasPrefix(content.RelatesTo.Key, "\u267b") { // ♻️
		if retryRequested, _ := portal.requestMediaRetry(ctx, sender, content.RelatesTo.EventID, nil); retryRequested {
			_, _ = portal.MainIntent().RedactEvent(ctx, portal.MXID, evt.ID, mautrix.ReqRedact{
				Reason: "requested media from phone",
			})
			// Errored media, don't try to send as reaction
			return
		}
	}

	log.Debug().Msg("Received Matrix reaction event")
	err := portal.handleMatrixReaction(ctx, sender, evt)
	go portal.sendMessageMetrics(ctx, evt, err, "Error sending", nil)
}

func (portal *Portal) handleMatrixReaction(ctx context.Context, sender *User, evt *event.Event) error {
	log := zerolog.Ctx(ctx)
	content, ok := evt.Content.Parsed.(*event.ReactionEventContent)
	if !ok {
		return fmt.Errorf("unexpected parsed content type %T", evt.Content.Parsed)
	}
	log.UpdateContext(func(c zerolog.Context) zerolog.Context {
		return c.Stringer("target_event_id", content.RelatesTo.EventID)
	})
	target, err := portal.bridge.DB.Message.GetByMXID(ctx, content.RelatesTo.EventID)
	if err != nil {
		log.Err(err).Msg("Failed to get target message from database")
		return fmt.Errorf("failed to get target event")
	} else if target == nil || target.Type == database.MsgReaction {
		return fmt.Errorf("unknown target event %s", content.RelatesTo.EventID)
	}
	info := portal.generateMessageInfo(sender)
	dbMsg := portal.markHandled(ctx, nil, info, evt.ID, evt.Sender, false, true, database.MsgReaction, 0, database.MsgNoError)
	portal.upsertReaction(ctx, nil, target.JID, sender.JID, evt.ID, info.ID)
	log.Debug().Str("whatsapp_reaction_id", info.ID).Msg("Sending Matrix reaction to WhatsApp")
	resp, err := portal.sendReactionToWhatsApp(sender, info.ID, target, content.RelatesTo.Key, evt.Timestamp)
	if err == nil {
		err = dbMsg.MarkSent(ctx, resp.Timestamp)
	}
	return err
}

func (portal *Portal) sendReactionToWhatsApp(sender *User, id types.MessageID, target *database.Message, key string, timestamp int64) (whatsmeow.SendResponse, error) {
	var messageKeyParticipant *string
	if !portal.IsPrivateChat() {
		messageKeyParticipant = proto.String(target.Sender.ToNonAD().String())
	}
	key = variationselector.Remove(key)
	ctx, cancel := context.WithTimeout(context.TODO(), 60*time.Second)
	defer cancel()
	return sender.Client.SendMessage(ctx, portal.Key.JID, &waProto.Message{
		ReactionMessage: &waProto.ReactionMessage{
			Key: &waProto.MessageKey{
				RemoteJID:   proto.String(portal.Key.JID.String()),
				FromMe:      proto.Bool(target.Sender.User == sender.JID.User),
				ID:          proto.String(target.JID),
				Participant: messageKeyParticipant,
			},
			Text:              proto.String(key),
			SenderTimestampMS: proto.Int64(timestamp),
		},
	}, whatsmeow.SendRequestExtra{ID: id})
}

func (portal *Portal) upsertReaction(ctx context.Context, intent *appservice.IntentAPI, targetJID types.MessageID, senderJID types.JID, mxid id.EventID, jid types.MessageID) {
	log := zerolog.Ctx(ctx)
	dbReaction, err := portal.bridge.DB.Reaction.GetByTargetJID(ctx, portal.Key, targetJID, senderJID)
	if err != nil {
		log.Err(err).Msg("Failed to get existing reaction from database for upsert")
		return
	}
	if dbReaction == nil {
		dbReaction = portal.bridge.DB.Reaction.New()
		dbReaction.Chat = portal.Key
		dbReaction.TargetJID = targetJID
		dbReaction.Sender = senderJID
	} else if intent != nil {
		log.Debug().
			Stringer("old_reaction_mxid", dbReaction.MXID).
			Msg("Redacting old Matrix reaction after new one was sent")
		if intent != nil {
			_, err = intent.RedactEvent(ctx, portal.MXID, dbReaction.MXID)
		}
		if intent == nil || errors.Is(err, mautrix.MForbidden) {
			_, err = portal.MainIntent().RedactEvent(ctx, portal.MXID, dbReaction.MXID)
		}
		if err != nil {
			log.Err(err).
				Stringer("old_reaction_mxid", dbReaction.MXID).
				Msg("Failed to redact old reaction")
		}
	}
	dbReaction.MXID = mxid
	dbReaction.JID = jid
	err = dbReaction.Upsert(ctx)
	if err != nil {
		log.Err(err).Msg("Failed to upsert reaction to database")
	}
}

func (portal *Portal) HandleMatrixRedaction(ctx context.Context, sender *User, evt *event.Event) {
	log := zerolog.Ctx(ctx)
	if err := portal.canBridgeFrom(sender, true, true); err != nil {
		go portal.sendMessageMetrics(ctx, evt, err, "Ignoring", nil)
		return
	}
	log.Debug().Msg("Received Matrix redaction")

	senderLogIdentifier := sender.MXID
	if !sender.HasSession() {
		sender = portal.GetRelayUser()
		senderLogIdentifier += " (through relaybot)"
	}

	msg, err := portal.bridge.DB.Message.GetByMXID(ctx, evt.Redacts)
	if err != nil {
		log.Err(err).Msg("Failed to get redaction target event from database")
		go portal.sendMessageMetrics(ctx, evt, errTargetNotFound, "Ignoring", nil)
	} else if msg == nil {
		go portal.sendMessageMetrics(ctx, evt, errTargetNotFound, "Ignoring", nil)
	} else if msg.IsFakeJID() {
		go portal.sendMessageMetrics(ctx, evt, errTargetIsFake, "Ignoring", nil)
	} else if portal.Key.JID == types.StatusBroadcastJID && portal.bridge.Config.Bridge.DisableStatusBroadcastSend {
		go portal.sendMessageMetrics(ctx, evt, errBroadcastSendDisabled, "Ignoring", nil)
	} else if msg.Type == database.MsgReaction {
		if msg.Sender.User != sender.JID.User {
			go portal.sendMessageMetrics(ctx, evt, errReactionSentBySomeoneElse, "Ignoring", nil)
		} else if reaction, err := portal.bridge.DB.Reaction.GetByMXID(ctx, evt.Redacts); err != nil {
			log.Err(err).Msg("Failed to get target reaction from database")
			go portal.sendMessageMetrics(ctx, evt, errReactionDatabaseNotFound, "Ignoring", nil)
		} else if reaction == nil {
			go portal.sendMessageMetrics(ctx, evt, errReactionDatabaseNotFound, "Ignoring", nil)
		} else if reactionTarget, err := portal.bridge.DB.Message.GetByJID(ctx, reaction.Chat, reaction.TargetJID); err != nil {
			log.Err(err).Msg("Failed to get target reaction's target message from database")
			go portal.sendMessageMetrics(ctx, evt, errReactionTargetNotFound, "Ignoring", nil)
		} else if reactionTarget == nil {
			go portal.sendMessageMetrics(ctx, evt, errReactionTargetNotFound, "Ignoring", nil)
		} else {
			log.Debug().Str("reaction_target_message_id", msg.JID).Msg("Sending redaction of reaction to WhatsApp")
			_, err = portal.sendReactionToWhatsApp(sender, "", reactionTarget, "", evt.Timestamp)
			go portal.sendMessageMetrics(ctx, evt, err, "Error sending", nil)
		}
	} else {
		key := &waProto.MessageKey{
			FromMe:    proto.Bool(true),
			ID:        proto.String(msg.JID),
			RemoteJID: proto.String(portal.Key.JID.String()),
		}
		if msg.Sender.User != sender.JID.User {
			if portal.IsPrivateChat() {
				go portal.sendMessageMetrics(ctx, evt, errDMSentByOtherUser, "Ignoring", nil)
				return
			}
			key.FromMe = proto.Bool(false)
			key.Participant = proto.String(msg.Sender.ToNonAD().String())
		}
		log.Debug().Str("target_message_id", msg.JID).Msg("Sending redaction of message to WhatsApp")
		timedCtx, cancel := context.WithTimeout(ctx, 60*time.Second)
		defer cancel()
		_, err = sender.Client.SendMessage(timedCtx, portal.Key.JID, &waProto.Message{
			ProtocolMessage: &waProto.ProtocolMessage{
				Type: waProto.ProtocolMessage_REVOKE.Enum(),
				Key:  key,
			},
		})
		go portal.sendMessageMetrics(ctx, evt, err, "Error sending", nil)
	}
}

func (portal *Portal) HandleMatrixReadReceipt(sender bridge.User, eventID id.EventID, receipt event.ReadReceipt) {
	log := portal.zlog.With().
		Str("action", "handle matrix read receipt").
		Stringer("event_id", eventID).
		Stringer("user_id", sender.GetMXID()).
		Logger()
	ctx := log.WithContext(context.TODO())
	portal.handleMatrixReadReceipt(ctx, sender.(*User), eventID, receipt.Timestamp, true)
}

func (portal *Portal) handleMatrixReadReceipt(ctx context.Context, sender *User, eventID id.EventID, receiptTimestamp time.Time, isExplicit bool) {
	log := zerolog.Ctx(ctx).With().
		Stringer("sender_jid", sender.JID).
		Logger()
	if !sender.IsLoggedIn() {
		if isExplicit {
			log.Debug().Msg("Ignoring read receipt: user is not connected to WhatsApp")
		}
		return
	}

	maxTimestamp := receiptTimestamp
	// Implicit read receipts don't have an event ID that's already bridged
	if isExplicit {
		if message, err := portal.bridge.DB.Message.GetByMXID(ctx, eventID); err != nil {
			log.Err(err).Msg("Failed to get read receipt target message")
		} else if message != nil {
			maxTimestamp = message.Timestamp
		}
	}

	prevTimestamp := sender.GetLastReadTS(ctx, portal.Key)
	lastReadIsZero := false
	if prevTimestamp.IsZero() {
		prevTimestamp = maxTimestamp.Add(-2 * time.Second)
		lastReadIsZero = true
	}

	messages, err := portal.bridge.DB.Message.GetMessagesBetween(ctx, portal.Key, prevTimestamp, maxTimestamp)
	if err != nil {
		log.Err(err).Msg("Failed to get messages that need receipts")
		return
	}
	if len(messages) > 0 {
		sender.SetLastReadTS(ctx, portal.Key, messages[len(messages)-1].Timestamp)
	}
	groupedMessages := make(map[types.JID][]types.MessageID)
	for _, msg := range messages {
		var key types.JID
		if msg.IsFakeJID() || msg.Sender.User == sender.JID.User {
			// Don't send read receipts for own messages or fake messages
			continue
		} else if !portal.IsPrivateChat() {
			key = msg.Sender
		} else if !msg.BroadcastListJID.IsEmpty() {
			key = msg.BroadcastListJID
		} // else: blank key (participant field isn't needed in direct chat read receipts)
		groupedMessages[key] = append(groupedMessages[key], msg.JID)
	}
	// For explicit read receipts, log even if there are no targets. For implicit ones only log when there are targets
	if len(groupedMessages) > 0 || isExplicit {
		log.Debug().
			Bool("explicit", isExplicit).
			Time("last_read", prevTimestamp).
			Bool("last_read_is_zero", lastReadIsZero).
			Any("receipts", groupedMessages).
			Msg("Sending read receipts to WhatsApp")
	}
	for messageSender, ids := range groupedMessages {
		chatJID := portal.Key.JID
		if messageSender.Server == types.BroadcastServer {
			chatJID = messageSender
			messageSender = portal.Key.JID
		}
		err = sender.Client.MarkRead(ids, receiptTimestamp, chatJID, messageSender)
		if err != nil {
			log.Err(err).
				Array("message_ids", exzerolog.ArrayOfStrs(ids)).
				Stringer("target_user_jid", messageSender).
				Msg("Failed to send read receipt")
		}
	}
}

func typingDiff(prev, new []id.UserID) (started, stopped []id.UserID) {
OuterNew:
	for _, userID := range new {
		for _, previousUserID := range prev {
			if userID == previousUserID {
				continue OuterNew
			}
		}
		started = append(started, userID)
	}
OuterPrev:
	for _, userID := range prev {
		for _, previousUserID := range new {
			if userID == previousUserID {
				continue OuterPrev
			}
		}
		stopped = append(stopped, userID)
	}
	return
}

func (portal *Portal) setTyping(userIDs []id.UserID, state types.ChatPresence) {
	for _, userID := range userIDs {
		user := portal.bridge.GetUserByMXIDIfExists(userID)
		if user == nil || !user.IsLoggedIn() {
			continue
		}
		portal.zlog.Debug().
			Stringer("user_jid", user.JID).
			Stringer("user_mxid", user.MXID).
			Str("state", string(state)).
			Msg("Bridging typing change to chat presence")
		err := user.Client.SendChatPresence(portal.Key.JID, state, types.ChatPresenceMediaText)
		if err != nil {
			portal.zlog.Err(err).
				Stringer("user_jid", user.JID).
				Stringer("user_mxid", user.MXID).
				Str("state", string(state)).
				Msg("Failed to send chat presence")
		}
		if portal.bridge.Config.Bridge.SendPresenceOnTyping {
			err = user.Client.SendPresence(types.PresenceAvailable)
			if err != nil {
				user.zlog.Warn().Err(err).Msg("Failed to set presence on typing")
			}
		}
	}
}

func (portal *Portal) HandleMatrixTyping(newTyping []id.UserID) {
	portal.currentlyTypingLock.Lock()
	defer portal.currentlyTypingLock.Unlock()
	startedTyping, stoppedTyping := typingDiff(portal.currentlyTyping, newTyping)
	portal.currentlyTyping = newTyping
	portal.setTyping(startedTyping, types.ChatPresenceComposing)
	portal.setTyping(stoppedTyping, types.ChatPresencePaused)
}

func (portal *Portal) canBridgeFrom(sender *User, allowRelay, reconnectWait bool) error {
	if !sender.IsLoggedIn() {
		if allowRelay && portal.HasRelaybot() {
			return nil
		} else if sender.Session != nil {
			return errUserNotConnected
		} else if reconnectWait {
			// If a message was received exactly during a disconnection, wait a second for the socket to reconnect
			time.Sleep(1 * time.Second)
			return portal.canBridgeFrom(sender, allowRelay, false)
		} else {
			return errUserNotLoggedIn
		}
	} else if portal.IsPrivateChat() && sender.JID.User != portal.Key.Receiver.User && (!allowRelay || !portal.HasRelaybot()) {
		return errDifferentUser
	}
	return nil
}

func (portal *Portal) resetChildSpaceStatus() {
	for _, childPortal := range portal.bridge.portalsByJID {
		if childPortal.ParentGroup == portal.Key.JID {
			if portal.MXID != "" && childPortal.InSpace {
				go childPortal.removeSpaceParentEvent(portal.MXID)
			}
			childPortal.InSpace = false
			if childPortal.parentPortal == portal {
				childPortal.parentPortal = nil
			}
		}
	}
}

func (portal *Portal) Delete(ctx context.Context) {
	err := portal.Portal.Delete(ctx)
	if err != nil {
		zerolog.Ctx(ctx).Err(err).Msg("Failed to delete portal from database")
	}
	portal.bridge.portalsLock.Lock()
	delete(portal.bridge.portalsByJID, portal.Key)
	if len(portal.MXID) > 0 {
		delete(portal.bridge.portalsByMXID, portal.MXID)
	}
	portal.resetChildSpaceStatus()
	portal.bridge.portalsLock.Unlock()
}

func (portal *Portal) GetMatrixUsers(ctx context.Context) ([]id.UserID, error) {
	members, err := portal.MainIntent().JoinedMembers(ctx, portal.MXID)
	if err != nil {
		return nil, fmt.Errorf("failed to get member list: %w", err)
	}
	var users []id.UserID
	for userID := range members.Joined {
		_, isPuppet := portal.bridge.ParsePuppetMXID(userID)
		if !isPuppet && userID != portal.bridge.Bot.UserID {
			users = append(users, userID)
		}
	}
	return users, nil
}

func (portal *Portal) CleanupIfEmpty(ctx context.Context) {
	users, err := portal.GetMatrixUsers(ctx)
	if err != nil {
		zerolog.Ctx(ctx).Err(err).Msg("Failed to get Matrix user list to determine if portal needs to be cleaned up")
		return
	}

	if len(users) == 0 {
		zerolog.Ctx(ctx).Info().Msg("Room seems to be empty, cleaning up...")
		portal.Delete(ctx)
		portal.Cleanup(ctx, false)
	}
}

func (portal *Portal) Cleanup(ctx context.Context, puppetsOnly bool) {
	if len(portal.MXID) == 0 {
		return
	}
	log := zerolog.Ctx(ctx)
	intent := portal.MainIntent()
	if portal.bridge.SpecVersions.Supports(mautrix.BeeperFeatureRoomYeeting) {
		err := intent.BeeperDeleteRoom(ctx, portal.MXID)
		if err == nil || errors.Is(err, mautrix.MNotFound) {
			return
		}
		log.Warn().Err(err).Msg("Failed to delete room using beeper yeet endpoint, falling back to normal behavior")
	}
	members, err := intent.JoinedMembers(ctx, portal.MXID)
	if err != nil {
		log.Err(err).Msg("Failed to get portal members for cleanup")
		return
	}
	for member := range members.Joined {
		if member == intent.UserID {
			continue
		}
		puppet := portal.bridge.GetPuppetByMXID(member)
		if puppet != nil {
			_, err = puppet.DefaultIntent().LeaveRoom(ctx, portal.MXID)
			if err != nil {
				log.Err(err).Stringer("puppet_mxid", puppet.MXID).Msg("Failed to leave room as puppet while cleaning up portal")
			}
		} else if !puppetsOnly {
			_, err = intent.KickUser(ctx, portal.MXID, &mautrix.ReqKickUser{UserID: member, Reason: "Deleting portal"})
			if err != nil {
				log.Err(err).Stringer("user_mxid", member).Msg("Failed to kick user while cleaning up portal")
			}
		}
	}
	_, err = intent.LeaveRoom(ctx, portal.MXID)
	if err != nil {
		log.Err(err).Msg("Failed to leave room with main intent while cleaning up portal")
	}
}

func (portal *Portal) HandleMatrixLeave(brSender bridge.User, evt *event.Event) {
	log := portal.zlog.With().
		Str("action", "handle matrix leave").
		Stringer("event_id", evt.ID).
		Stringer("user_id", brSender.GetMXID()).
		Logger()
	ctx := log.WithContext(context.TODO())
	sender := brSender.(*User)
	if portal.IsPrivateChat() {
		log.Debug().Msg("User left private chat portal, cleaning up and deleting...")
		portal.Delete(ctx)
		portal.Cleanup(ctx, false)
		return
	} else if portal.bridge.Config.Bridge.BridgeMatrixLeave {
		err := sender.Client.LeaveGroup(portal.Key.JID)
		if err != nil {
			log.Err(err).Msg("Failed to leave group")
			return
		}
		//portal.log.Infoln("Leave response:", <-resp)
	}
	portal.CleanupIfEmpty(ctx)
}

func (portal *Portal) HandleMatrixKick(brSender bridge.User, brTarget bridge.Ghost, evt *event.Event) {
	sender := brSender.(*User)
	target := brTarget.(*Puppet)
	_, err := sender.Client.UpdateGroupParticipants(portal.Key.JID, []types.JID{target.JID}, whatsmeow.ParticipantChangeRemove)
	if err != nil {
		portal.zlog.Err(err).
			Stringer("kicked_by_mxid", sender.MXID).
			Stringer("kicked_by_jid", sender.JID).
			Stringer("target_jid", target.JID).
			Msg("Failed to kick user from group")
		return
	}
	//portal.log.Infoln("Kick %s response: %s", puppet.JID, <-resp)
}

func (portal *Portal) HandleMatrixInvite(brSender bridge.User, brTarget bridge.Ghost, evt *event.Event) {
	sender := brSender.(*User)
	target := brTarget.(*Puppet)
	_, err := sender.Client.UpdateGroupParticipants(portal.Key.JID, []types.JID{target.JID}, whatsmeow.ParticipantChangeAdd)
	if err != nil {
		portal.zlog.Err(err).
			Stringer("inviter_mxid", sender.MXID).
			Stringer("inviter_jid", sender.JID).
			Stringer("target_jid", target.JID).
			Msg("Failed to add user to group")
		return
	}
	//portal.log.Infofln("Add %s response: %s", puppet.JID, <-resp)
}

func (portal *Portal) HandleMatrixMeta(brSender bridge.User, evt *event.Event) {
	sender := brSender.(*User)
	if !sender.Whitelisted || !sender.IsLoggedIn() {
		return
	}
	log := portal.zlog.With().
		Str("action", "handle matrix metadata").
		Str("event_type", evt.Type.Type).
		Stringer("event_id", evt.ID).
		Stringer("sender", sender.MXID).
		Logger()
	ctx := log.WithContext(context.TODO())

	switch content := evt.Content.Parsed.(type) {
	case *event.RoomNameEventContent:
		if content.Name == portal.Name {
			return
		}
		portal.Name = content.Name
		err := sender.Client.SetGroupName(portal.Key.JID, content.Name)
		if err != nil {
			log.Err(err).Msg("Failed to update group name")
			return
		}
	case *event.TopicEventContent:
		if content.Topic == portal.Topic {
			return
		}
		portal.Topic = content.Topic
		err := sender.Client.SetGroupTopic(portal.Key.JID, "", "", content.Topic)
		if err != nil {
			log.Err(err).Msg("Failed to update group topic")
			return
		}
	case *event.RoomAvatarEventContent:
		portal.avatarLock.Lock()
		defer portal.avatarLock.Unlock()
		url := content.URL.ParseOrIgnore()
		if url == portal.AvatarURL || (url.IsEmpty() && portal.Avatar == "remove") {
			return
		}
		var data []byte
		var err error
		if !url.IsEmpty() {
			data, err = portal.MainIntent().DownloadBytes(ctx, url)
			if err != nil {
				log.Err(err).Stringer("mxc_uri", url).Msg("Failed to download updated avatar")
				return
			}
			log.Debug().Stringer("mxc_uri", url).Msg("Updating group avatar")
		} else {
			log.Debug().Msg("Removing group avatar")
		}
		newID, err := sender.Client.SetGroupPhoto(portal.Key.JID, data)
		if err != nil {
			log.Err(err).Msg("Failed to update group avatar")
			return
		}
		log.Debug().Str("avatar_id", newID).Msg("Successfully updated group avatar")
		portal.Avatar = newID
		portal.AvatarURL = url
	default:
		log.Debug().Type("content_type", content).Msg("Ignoring unknown metadata event type")
		return
	}
	portal.UpdateBridgeInfo(ctx)
	err := portal.Update(ctx)
	if err != nil {
		log.Err(err).Msg("Failed to update portal after handling metadata")
	}
}<|MERGE_RESOLUTION|>--- conflicted
+++ resolved
@@ -3169,11 +3169,7 @@
 }
 
 const inviteMsg = `%s<hr/>La invitación para unirse a "%s" expira en %s. Responda a este mensaje con <code>!wa aceptar</code> para aceptar la invitación.`
-<<<<<<< HEAD
-const inviteMsgBroken = `%s<hr/>Esta invitación para unirse a "%s" expira en %s. Pero, el mensaje de invitación está roto o no es soportado y no se puede aceptar.`
-=======
 const inviteMsgBroken = `%s<hr/>La invitación para unirse a "%s" expira en %s. Sin embargo, el mensaje de invitación está roto o no es soportado y no puede ser aceptado.`
->>>>>>> fa9db583
 const inviteMetaField = "fi.mau.whatsapp.invite"
 const escapedInviteMetaField = `fi\.mau\.whatsapp\.invite`
 
