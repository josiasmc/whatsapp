// mautrix-whatsapp - A Matrix-WhatsApp puppeting bridge.
// Copyright (C) 2024 Tulir Asokan
//
// This program is free software: you can redistribute it and/or modify
// it under the terms of the GNU Affero General Public License as published by
// the Free Software Foundation, either version 3 of the License, or
// (at your option) any later version.
//
// This program is distributed in the hope that it will be useful,
// but WITHOUT ANY WARRANTY; without even the implied warranty of
// MERCHANTABILITY or FITNESS FOR A PARTICULAR PURPOSE.  See the
// GNU Affero General Public License for more details.
//
// You should have received a copy of the GNU Affero General Public License
// along with this program.  If not, see <https://www.gnu.org/licenses/>.

package main

import (
	"bytes"
	"context"
	"crypto/rand"
	"crypto/sha256"
	"encoding/hex"
	"encoding/json"
	"errors"
	"fmt"
	"image"
	"image/color"
	_ "image/gif"
	"image/jpeg"
	"image/png"
	"io"
	"maps"
	"math"
	"mime"
	"net/http"
	"reflect"
	"runtime/debug"
	"strconv"
	"strings"
	"sync"
	"time"

	"github.com/rs/zerolog"
	"github.com/tidwall/gjson"
	"go.mau.fi/util/exzerolog"
	cwebp "go.mau.fi/webp"
	"go.mau.fi/whatsmeow"
	waProto "go.mau.fi/whatsmeow/binary/proto"
	"go.mau.fi/whatsmeow/proto/waMmsRetry"
	"go.mau.fi/whatsmeow/types"
	"go.mau.fi/whatsmeow/types/events"
	"golang.org/x/exp/slices"
	"golang.org/x/image/draw"
	"golang.org/x/image/webp"
	"google.golang.org/protobuf/proto"

	"go.mau.fi/util/exerrors"
	"go.mau.fi/util/exmime"
	"go.mau.fi/util/ffmpeg"
	"go.mau.fi/util/jsontime"
	"go.mau.fi/util/random"
	"go.mau.fi/util/variationselector"
	"maunium.net/go/mautrix"
	"maunium.net/go/mautrix/appservice"
	"maunium.net/go/mautrix/bridge"
	"maunium.net/go/mautrix/bridge/bridgeconfig"
	"maunium.net/go/mautrix/bridge/status"
	"maunium.net/go/mautrix/crypto/attachment"
	"maunium.net/go/mautrix/event"
	"maunium.net/go/mautrix/format"
	"maunium.net/go/mautrix/id"

	"maunium.net/go/mautrix-whatsapp/database"
)

const StatusBroadcastTopic = "Estados de WhatsApp de tus contactos"
const StatusBroadcastName = "Estados de WhatsApp"
const BroadcastTopic = "Mensajes de difusión de WhatsApp"
const UnnamedBroadcastName = "Difusión sin nombre"
const PrivateChatTopic = "Chat privado de WhatsApp"

var ErrStatusBroadcastDisabled = errors.New("status bridging is disabled")

func (br *WABridge) GetPortalByMXID(mxid id.RoomID) *Portal {
	ctx := context.TODO()
	br.portalsLock.Lock()
	defer br.portalsLock.Unlock()
	portal, ok := br.portalsByMXID[mxid]
	if !ok {
		dbPortal, err := br.DB.Portal.GetByMXID(ctx, mxid)
		if err != nil {
			br.ZLog.Err(err).Stringer("mxid", mxid).Msg("Failed to get portal by MXID")
			return nil
		}
		return br.loadDBPortal(ctx, dbPortal, nil)
	}
	return portal
}

func (br *WABridge) GetIPortal(mxid id.RoomID) bridge.Portal {
	p := br.GetPortalByMXID(mxid)
	if p == nil {
		return nil
	}
	return p
}

func (portal *Portal) IsEncrypted() bool {
	return portal.Encrypted
}

func (portal *Portal) MarkEncrypted() {
	portal.Encrypted = true
	err := portal.Update(context.TODO())
	if err != nil {
		portal.zlog.Err(err).Msg("Failed to mark portal as encrypted")
	}
}

func (portal *Portal) ReceiveMatrixEvent(user bridge.User, evt *event.Event) {
	if user.GetPermissionLevel() >= bridgeconfig.PermissionLevelUser || portal.HasRelaybot() {
		portal.events <- &PortalEvent{
			MatrixMessage: &PortalMatrixMessage{
				user:       user.(*User),
				evt:        evt,
				receivedAt: time.Now(),
			},
		}
	}
}

func (br *WABridge) GetPortalByJID(key database.PortalKey) *Portal {
	ctx := context.TODO()
	br.portalsLock.Lock()
	defer br.portalsLock.Unlock()
	portal, ok := br.portalsByJID[key]
	if !ok {
		dbPortal, err := br.DB.Portal.GetByJID(ctx, key)
		if err != nil {
			br.ZLog.Err(err).Str("key", key.String()).Msg("Failed to get portal by JID")
			return nil
		}
		return br.loadDBPortal(ctx, dbPortal, &key)
	}
	return portal
}

func (br *WABridge) GetExistingPortalByJID(key database.PortalKey) *Portal {
	ctx := context.TODO()
	br.portalsLock.Lock()
	defer br.portalsLock.Unlock()
	portal, ok := br.portalsByJID[key]
	if !ok {
		dbPortal, err := br.DB.Portal.GetByJID(ctx, key)
		if err != nil {
			br.ZLog.Err(err).Str("key", key.String()).Msg("Failed to get portal by JID")
			return nil
		}
		return br.loadDBPortal(ctx, dbPortal, nil)
	}
	return portal
}

func (br *WABridge) GetAllPortals() []*Portal {
	return br.dbPortalsToPortals(br.DB.Portal.GetAll(context.TODO()))
}

func (br *WABridge) GetAllIPortals() (iportals []bridge.Portal) {
	portals := br.GetAllPortals()
	iportals = make([]bridge.Portal, len(portals))
	for i, portal := range portals {
		iportals[i] = portal
	}
	return iportals
}

func (br *WABridge) GetAllPortalsByJID(jid types.JID) []*Portal {
	return br.dbPortalsToPortals(br.DB.Portal.GetAllByJID(context.TODO(), jid))
}

func (br *WABridge) GetAllByParentGroup(jid types.JID) []*Portal {
	return br.dbPortalsToPortals(br.DB.Portal.GetAllByParentGroup(context.TODO(), jid))
}

func (br *WABridge) dbPortalsToPortals(dbPortals []*database.Portal, err error) []*Portal {
	if err != nil {
		br.ZLog.Err(err).Msg("Failed to get portals")
		return nil
	}
	br.portalsLock.Lock()
	defer br.portalsLock.Unlock()
	output := make([]*Portal, len(dbPortals))
	for index, dbPortal := range dbPortals {
		if dbPortal == nil {
			continue
		}
		portal, ok := br.portalsByJID[dbPortal.Key]
		if !ok {
			portal = br.loadDBPortal(context.TODO(), dbPortal, nil)
		}
		output[index] = portal
	}
	return output
}

func (br *WABridge) loadDBPortal(ctx context.Context, dbPortal *database.Portal, key *database.PortalKey) *Portal {
	if dbPortal == nil {
		if key == nil {
			return nil
		}
		dbPortal = br.DB.Portal.New()
		dbPortal.Key = *key
		err := dbPortal.Insert(ctx)
		if err != nil {
			br.ZLog.Err(err).Str("key", key.String()).Msg("Failed to insert new portal")
			return nil
		}
	}
	portal := br.NewPortal(dbPortal)
	br.portalsByJID[portal.Key] = portal
	if len(portal.MXID) > 0 {
		br.portalsByMXID[portal.MXID] = portal
	}
	return portal
}

func (portal *Portal) GetUsers() []*User {
	// TODO what's this for?
	return nil
}

func (br *WABridge) NewManualPortal(key database.PortalKey) *Portal {
	dbPortal := br.DB.Portal.New()
	dbPortal.Key = key
	return br.NewPortal(dbPortal)
}

func (br *WABridge) NewPortal(dbPortal *database.Portal) *Portal {
	portal := &Portal{
		Portal:          dbPortal,
		bridge:          br,
		events:          make(chan *PortalEvent, br.Config.Bridge.PortalMessageBuffer),
		mediaErrorCache: make(map[types.MessageID]*FailedMediaMeta),
	}
	portal.updateLogger()
	go portal.handleMessageLoop()
	return portal
}

func (portal *Portal) updateLogger() {
	logWith := portal.bridge.ZLog.With().Stringer("portal_key", portal.Key)
	if portal.MXID != "" {
		logWith = logWith.Stringer("room_id", portal.MXID)
	}
	portal.zlog = logWith.Logger()
}

const recentlyHandledLength = 100

type fakeMessage struct {
	Sender    types.JID
	Text      string
	ID        string
	Time      time.Time
	Important bool
}

type PortalEvent struct {
	Message       *PortalMessage
	MatrixMessage *PortalMatrixMessage
}

type PortalMessage struct {
	evt           *events.Message
	undecryptable *events.UndecryptableMessage
	receipt       *events.Receipt
	fake          *fakeMessage
	source        *User
}

type PortalMatrixMessage struct {
	evt        *event.Event
	user       *User
	receivedAt time.Time
}

type recentlyHandledWrapper struct {
	id  types.MessageID
	err database.MessageErrorType
}

type Portal struct {
	*database.Portal

	bridge *WABridge
	zlog   zerolog.Logger

	roomCreateLock sync.Mutex
	encryptLock    sync.Mutex
	backfillLock   sync.Mutex
	avatarLock     sync.Mutex

	latestEventBackfillLock sync.Mutex
	parentGroupUpdateLock   sync.Mutex

	recentlyHandled      [recentlyHandledLength]recentlyHandledWrapper
	recentlyHandledLock  sync.Mutex
	recentlyHandledIndex uint8

	currentlyTyping     []id.UserID
	currentlyTypingLock sync.Mutex

	events chan *PortalEvent

	mediaErrorCache map[types.MessageID]*FailedMediaMeta

	galleryCache          []*event.MessageEventContent
	galleryCacheRootEvent id.EventID
	galleryCacheStart     time.Time
	galleryCacheReplyTo   *ReplyInfo
	galleryCacheSender    types.JID

	currentlySleepingToDelete sync.Map

	relayUser    *User
	parentPortal *Portal
}

const GalleryMaxTime = 10 * time.Minute

func (portal *Portal) stopGallery() {
	if portal.galleryCache != nil {
		portal.galleryCache = nil
		portal.galleryCacheSender = types.EmptyJID
		portal.galleryCacheReplyTo = nil
		portal.galleryCacheStart = time.Time{}
		portal.galleryCacheRootEvent = ""
	}
}

func (portal *Portal) startGallery(evt *events.Message, msg *ConvertedMessage) {
	portal.galleryCache = []*event.MessageEventContent{msg.Content}
	portal.galleryCacheSender = evt.Info.Sender.ToNonAD()
	portal.galleryCacheReplyTo = msg.ReplyTo
	portal.galleryCacheStart = time.Now()
}

func (portal *Portal) extendGallery(msg *ConvertedMessage) int {
	portal.galleryCache = append(portal.galleryCache, msg.Content)
	msg.Content = &event.MessageEventContent{
		MsgType:             event.MsgBeeperGallery,
		Body:                "Sent a gallery",
		BeeperGalleryImages: portal.galleryCache,
	}
	msg.Content.SetEdit(portal.galleryCacheRootEvent)
	// Don't set the gallery images in the edit fallback
	msg.Content.BeeperGalleryImages = nil
	return len(portal.galleryCache) - 1
}

var (
	_ bridge.Portal                    = (*Portal)(nil)
	_ bridge.ReadReceiptHandlingPortal = (*Portal)(nil)
	_ bridge.MembershipHandlingPortal  = (*Portal)(nil)
	_ bridge.MetaHandlingPortal        = (*Portal)(nil)
	_ bridge.TypingPortal              = (*Portal)(nil)
)

func (portal *Portal) handleWhatsAppMessageLoopItem(msg *PortalMessage) {
	log := portal.zlog.With().
		Str("action", "handle whatsapp event").
		Stringer("source_user_jid", msg.source.JID).
		Stringer("source_user_mxid", msg.source.MXID).
		Logger()
	ctx := log.WithContext(context.TODO())
	if len(portal.MXID) == 0 {
		if msg.fake == nil && msg.undecryptable == nil && (msg.evt == nil || !containsSupportedMessage(msg.evt.Message)) {
			log.Debug().Msg("Not creating portal room for incoming message: message is not a chat message")
			return
		}
		log.Debug().Msg("Creating Matrix room from incoming message")
		err := portal.CreateMatrixRoom(ctx, msg.source, nil, nil, false, true)
		if err != nil {
			log.Err(err).Msg("Failed to create portal room")
			return
		}
	}
	portal.latestEventBackfillLock.Lock()
	defer portal.latestEventBackfillLock.Unlock()
	switch {
	case msg.evt != nil:
		log.UpdateContext(func(c zerolog.Context) zerolog.Context {
			return c.
				Str("message_id", msg.evt.Info.ID).
				Stringer("message_sender", msg.evt.Info.Sender)
		})
		portal.handleMessage(ctx, msg.source, msg.evt, false)
	case msg.receipt != nil:
		log.UpdateContext(func(c zerolog.Context) zerolog.Context {
			return c.Str("receipt_type", msg.receipt.Type.GoString())
		})
		portal.handleReceipt(ctx, msg.receipt, msg.source)
	case msg.undecryptable != nil:
		log.UpdateContext(func(c zerolog.Context) zerolog.Context {
			return c.
				Str("message_id", msg.undecryptable.Info.ID).
				Stringer("message_sender", msg.undecryptable.Info.Sender).
				Bool("undecryptable", true)
		})
		portal.stopGallery()
		portal.handleUndecryptableMessage(ctx, msg.source, msg.undecryptable)
	case msg.fake != nil:
		log.UpdateContext(func(c zerolog.Context) zerolog.Context {
			return c.
				Str("fake_message_id", msg.fake.ID).
				Stringer("message_sender", msg.fake.Sender)
		})
		portal.stopGallery()
		msg.fake.ID = "FAKE::" + msg.fake.ID
		portal.handleFakeMessage(ctx, *msg.fake)
	default:
		log.Warn().Any("event_data", msg).Msg("Unexpected PortalMessage with no message")
	}
}

func (portal *Portal) handleMatrixMessageLoopItem(msg *PortalMatrixMessage) {
	log := portal.zlog.With().
		Str("action", "handle matrix event").
		Stringer("event_id", msg.evt.ID).
		Str("event_type", msg.evt.Type.Type).
		Stringer("sender", msg.evt.Sender).
		Logger()
	ctx := log.WithContext(context.TODO())
	portal.latestEventBackfillLock.Lock()
	defer portal.latestEventBackfillLock.Unlock()
	evtTS := time.UnixMilli(msg.evt.Timestamp)
	timings := messageTimings{
		initReceive:  msg.evt.Mautrix.ReceivedAt.Sub(evtTS),
		decrypt:      msg.evt.Mautrix.DecryptionDuration,
		portalQueue:  time.Since(msg.receivedAt),
		totalReceive: time.Since(evtTS),
	}
	implicitRRStart := time.Now()
	portal.handleMatrixReadReceipt(ctx, msg.user, "", evtTS, false)
	timings.implicitRR = time.Since(implicitRRStart)
	switch msg.evt.Type {
	case event.EventMessage, event.EventSticker, TypeMSC3381V2PollResponse, TypeMSC3381PollResponse, TypeMSC3381PollStart:
		portal.HandleMatrixMessage(ctx, msg.user, msg.evt, timings)
	case event.EventRedaction:
		log.UpdateContext(func(c zerolog.Context) zerolog.Context {
			return c.Stringer("redaction_target_mxid", msg.evt.Redacts)
		})
		portal.HandleMatrixRedaction(ctx, msg.user, msg.evt)
	case event.EventReaction:
		portal.HandleMatrixReaction(ctx, msg.user, msg.evt)
	default:
		log.Warn().Msg("Unsupported event type in portal message channel")
	}
}

func (portal *Portal) handleDeliveryReceipt(ctx context.Context, receipt *events.Receipt, source *User) {
	if !portal.IsPrivateChat() {
		return
	}
	log := zerolog.Ctx(ctx)
	for _, msgID := range receipt.MessageIDs {
		msg, err := portal.bridge.DB.Message.GetByJID(ctx, portal.Key, msgID)
		if err != nil {
			log.Err(err).Str("message_id", msgID).Msg("Failed to get receipt target message")
			continue
		} else if msg == nil || msg.IsFakeMXID() {
			continue
		}
		if msg.Sender == source.JID {
			portal.bridge.SendRawMessageCheckpoint(&status.MessageCheckpoint{
				EventID:    msg.MXID,
				RoomID:     portal.MXID,
				Step:       status.MsgStepRemote,
				Timestamp:  jsontime.UM(receipt.Timestamp),
				Status:     status.MsgStatusDelivered,
				ReportedBy: status.MsgReportedByBridge,
			})
			portal.sendStatusEvent(ctx, msg.MXID, "", nil, &[]id.UserID{portal.MainIntent().UserID})
		}
	}
}

func (portal *Portal) handleReceipt(ctx context.Context, receipt *events.Receipt, source *User) {
	if receipt.Sender.Server != types.DefaultUserServer {
		// TODO handle lids
		return
	}
	if receipt.Type == types.ReceiptTypeDelivered {
		portal.handleDeliveryReceipt(ctx, receipt, source)
		return
	}
	// The order of the message ID array depends on the sender's platform, so we just have to find
	// the last message based on timestamp. Also, timestamps only have second precision, so if
	// there are many messages at the same second just mark them all as read, because we don't
	// know which one is last
	markAsRead := make([]*database.Message, 0, 1)
	var bestTimestamp time.Time
	log := zerolog.Ctx(ctx)
	for _, msgID := range receipt.MessageIDs {
		msg, err := portal.bridge.DB.Message.GetByJID(ctx, portal.Key, msgID)
		if err != nil {
			log.Err(err).Str("message_id", msgID).Msg("Failed to get receipt target message")
		} else if msg == nil || msg.IsFakeMXID() {
			continue
		}
		if msg.Timestamp.After(bestTimestamp) {
			bestTimestamp = msg.Timestamp
			markAsRead = append(markAsRead[:0], msg)
		} else if msg != nil && msg.Timestamp.Equal(bestTimestamp) {
			markAsRead = append(markAsRead, msg)
		}
	}
	if receipt.Sender.User == source.JID.User {
		if len(markAsRead) > 0 {
			source.SetLastReadTS(ctx, portal.Key, markAsRead[0].Timestamp)
		} else {
			source.SetLastReadTS(ctx, portal.Key, receipt.Timestamp)
		}
	}
	intent := portal.bridge.GetPuppetByJID(receipt.Sender).IntentFor(portal)
	for _, msg := range markAsRead {
		err := intent.SetReadMarkers(ctx, portal.MXID, source.makeReadMarkerContent(msg.MXID, intent.IsCustomPuppet))
		if err != nil {
			log.Err(err).
				Stringer("message_mxid", msg.MXID).
				Stringer("read_by_user_mxid", intent.UserID).
				Msg("Failed to mark message as read")
		} else {
			log.Debug().
				Stringer("message_mxid", msg.MXID).
				Stringer("read_by_user_mxid", intent.UserID).
				Msg("Marked message as read")
		}
	}
}

func (portal *Portal) handleMessageLoop() {
	for {
		portal.handleOneMessageLoopItem()
	}
}

func (portal *Portal) handleOneMessageLoopItem() {
	defer func() {
		if err := recover(); err != nil {
			logEvt := portal.zlog.WithLevel(zerolog.FatalLevel).
				Str(zerolog.ErrorStackFieldName, string(debug.Stack()))
			actualErr, ok := err.(error)
			if ok {
				logEvt = logEvt.Err(actualErr)
			} else {
				logEvt = logEvt.Any(zerolog.ErrorFieldName, err)
			}
			logEvt.Msg("Portal message handler panicked")
		}
	}()
	select {
	case msg := <-portal.events:
		if msg.Message != nil {
			portal.handleWhatsAppMessageLoopItem(msg.Message)
		} else if msg.MatrixMessage != nil {
			portal.handleMatrixMessageLoopItem(msg.MatrixMessage)
		} else {
			portal.zlog.Warn().Msg("Unexpected PortalEvent with no data")
		}
	}
}

func containsSupportedMessage(waMsg *waProto.Message) bool {
	if waMsg == nil {
		return false
	}
	return waMsg.Conversation != nil || waMsg.ExtendedTextMessage != nil || waMsg.ImageMessage != nil ||
		waMsg.StickerMessage != nil || waMsg.AudioMessage != nil || waMsg.VideoMessage != nil || waMsg.PtvMessage != nil ||
		waMsg.DocumentMessage != nil || waMsg.ContactMessage != nil || waMsg.LocationMessage != nil ||
		waMsg.LiveLocationMessage != nil || waMsg.GroupInviteMessage != nil || waMsg.ContactsArrayMessage != nil ||
		waMsg.HighlyStructuredMessage != nil || waMsg.TemplateMessage != nil || waMsg.TemplateButtonReplyMessage != nil ||
		waMsg.ListMessage != nil || waMsg.ListResponseMessage != nil || waMsg.PollCreationMessage != nil || waMsg.PollCreationMessageV2 != nil
}

func getMessageType(waMsg *waProto.Message) string {
	switch {
	case waMsg == nil:
		return "ignore"
	case waMsg.Conversation != nil, waMsg.ExtendedTextMessage != nil:
		return "text"
	case waMsg.ImageMessage != nil:
		return fmt.Sprintf("image %s", waMsg.GetImageMessage().GetMimetype())
	case waMsg.StickerMessage != nil:
		return fmt.Sprintf("sticker %s", waMsg.GetStickerMessage().GetMimetype())
	case waMsg.VideoMessage != nil:
		return fmt.Sprintf("video %s", waMsg.GetVideoMessage().GetMimetype())
	case waMsg.PtvMessage != nil:
		return fmt.Sprintf("round video %s", waMsg.GetPtvMessage().GetMimetype())
	case waMsg.AudioMessage != nil:
		return fmt.Sprintf("audio %s", waMsg.GetAudioMessage().GetMimetype())
	case waMsg.DocumentMessage != nil:
		return fmt.Sprintf("document %s", waMsg.GetDocumentMessage().GetMimetype())
	case waMsg.ContactMessage != nil:
		return "contact"
	case waMsg.ContactsArrayMessage != nil:
		return "contact array"
	case waMsg.LocationMessage != nil:
		return "location"
	case waMsg.LiveLocationMessage != nil:
		return "live location start"
	case waMsg.GroupInviteMessage != nil:
		return "group invite"
	case waMsg.ReactionMessage != nil:
		return "reaction"
	case waMsg.EncReactionMessage != nil:
		return "encrypted reaction"
	case waMsg.PollCreationMessage != nil || waMsg.PollCreationMessageV2 != nil || waMsg.PollCreationMessageV3 != nil:
		return "poll create"
	case waMsg.PollUpdateMessage != nil:
		return "poll update"
	case waMsg.ProtocolMessage != nil:
		switch waMsg.GetProtocolMessage().GetType() {
		case waProto.ProtocolMessage_REVOKE:
			if waMsg.GetProtocolMessage().GetKey() == nil {
				return "ignore"
			}
			return "revoke"
		case waProto.ProtocolMessage_MESSAGE_EDIT:
			return "edit"
		case waProto.ProtocolMessage_EPHEMERAL_SETTING:
			return "disappearing timer change"
		case waProto.ProtocolMessage_APP_STATE_SYNC_KEY_SHARE, waProto.ProtocolMessage_HISTORY_SYNC_NOTIFICATION, waProto.ProtocolMessage_INITIAL_SECURITY_NOTIFICATION_SETTING_SYNC:
			return "ignore"
		default:
			return fmt.Sprintf("unknown_protocol_%d", waMsg.GetProtocolMessage().GetType())
		}
	case waMsg.ButtonsMessage != nil:
		return "buttons"
	case waMsg.ButtonsResponseMessage != nil:
		return "buttons response"
	case waMsg.TemplateMessage != nil:
		return "template"
	case waMsg.HighlyStructuredMessage != nil:
		return "highly structured template"
	case waMsg.TemplateButtonReplyMessage != nil:
		return "template button reply"
	case waMsg.InteractiveMessage != nil:
		return "interactive"
	case waMsg.ListMessage != nil:
		return "list"
	case waMsg.ProductMessage != nil:
		return "product"
	case waMsg.ListResponseMessage != nil:
		return "list response"
	case waMsg.OrderMessage != nil:
		return "order"
	case waMsg.InvoiceMessage != nil:
		return "invoice"
	case waMsg.SendPaymentMessage != nil, waMsg.RequestPaymentMessage != nil,
		waMsg.DeclinePaymentRequestMessage != nil, waMsg.CancelPaymentRequestMessage != nil,
		waMsg.PaymentInviteMessage != nil:
		return "payment"
	case waMsg.Call != nil:
		return "call"
	case waMsg.Chat != nil:
		return "chat"
	case waMsg.SenderKeyDistributionMessage != nil, waMsg.StickerSyncRmrMessage != nil:
		return "ignore"
	default:
		return "unknown"
	}
}

func pluralUnit(val int, name string) string {
	if val == 1 {
		return fmt.Sprintf("%d %s", val, name)
	} else if val == 0 {
		return ""
	}
	return fmt.Sprintf("%d %ss", val, name)
}

func naturalJoin(parts []string) string {
	if len(parts) == 0 {
		return ""
	} else if len(parts) == 1 {
		return parts[0]
	} else if len(parts) == 2 {
		return fmt.Sprintf("%s y %s", parts[0], parts[1])
	} else {
		return fmt.Sprintf("%s y %s", strings.Join(parts[:len(parts)-1], ", "), parts[len(parts)-1])
	}
}

func formatDuration(d time.Duration) string {
	const Day = time.Hour * 24

	var days, hours, minutes, seconds int
	days, d = int(d/Day), d%Day
	hours, d = int(d/time.Hour), d%time.Hour
	minutes, d = int(d/time.Minute), d%time.Minute
	seconds = int(d / time.Second)

	parts := make([]string, 0, 4)
	if days > 0 {
		parts = append(parts, pluralUnit(days, "día"))
	}
	if hours > 0 {
		parts = append(parts, pluralUnit(hours, "hora"))
	}
	if minutes > 0 {
		parts = append(parts, pluralUnit(seconds, "minuto"))
	}
	if seconds > 0 {
		parts = append(parts, pluralUnit(seconds, "segundo"))
	}
	return naturalJoin(parts)
}

func (portal *Portal) convertMessage(ctx context.Context, intent *appservice.IntentAPI, source *User, info *types.MessageInfo, waMsg *waProto.Message, isBackfill bool) *ConvertedMessage {
	switch {
	case waMsg.Conversation != nil || waMsg.ExtendedTextMessage != nil:
		return portal.convertTextMessage(ctx, intent, source, waMsg)
	case waMsg.TemplateMessage != nil:
		return portal.convertTemplateMessage(ctx, intent, source, info, waMsg.GetTemplateMessage())
	case waMsg.HighlyStructuredMessage != nil:
		return portal.convertTemplateMessage(ctx, intent, source, info, waMsg.GetHighlyStructuredMessage().GetHydratedHsm())
	case waMsg.TemplateButtonReplyMessage != nil:
		return portal.convertTemplateButtonReplyMessage(ctx, intent, waMsg.GetTemplateButtonReplyMessage())
	case waMsg.ListMessage != nil:
		return portal.convertListMessage(ctx, intent, source, waMsg.GetListMessage())
	case waMsg.ListResponseMessage != nil:
		return portal.convertListResponseMessage(ctx, intent, waMsg.GetListResponseMessage())
	case waMsg.PollCreationMessage != nil:
		return portal.convertPollCreationMessage(ctx, intent, waMsg.GetPollCreationMessage())
	case waMsg.PollCreationMessageV2 != nil:
		return portal.convertPollCreationMessage(ctx, intent, waMsg.GetPollCreationMessageV2())
	case waMsg.PollCreationMessageV3 != nil:
		return portal.convertPollCreationMessage(ctx, intent, waMsg.GetPollCreationMessageV3())
	case waMsg.PollUpdateMessage != nil:
		return portal.convertPollUpdateMessage(ctx, intent, source, info, waMsg.GetPollUpdateMessage())
	case waMsg.ImageMessage != nil:
		return portal.convertMediaMessage(ctx, intent, source, info, waMsg.GetImageMessage(), "photo", isBackfill)
	case waMsg.StickerMessage != nil:
		return portal.convertMediaMessage(ctx, intent, source, info, waMsg.GetStickerMessage(), "sticker", isBackfill)
	case waMsg.VideoMessage != nil:
		return portal.convertMediaMessage(ctx, intent, source, info, waMsg.GetVideoMessage(), "video attachment", isBackfill)
	case waMsg.PtvMessage != nil:
		return portal.convertMediaMessage(ctx, intent, source, info, waMsg.GetPtvMessage(), "video message", isBackfill)
	case waMsg.AudioMessage != nil:
		typeName := "audio attachment"
		if waMsg.GetAudioMessage().GetPTT() {
			typeName = "voice message"
		}
		return portal.convertMediaMessage(ctx, intent, source, info, waMsg.GetAudioMessage(), typeName, isBackfill)
	case waMsg.DocumentMessage != nil:
		return portal.convertMediaMessage(ctx, intent, source, info, waMsg.GetDocumentMessage(), "file attachment", isBackfill)
	case waMsg.ContactMessage != nil:
		return portal.convertContactMessage(ctx, intent, waMsg.GetContactMessage())
	case waMsg.ContactsArrayMessage != nil:
		return portal.convertContactsArrayMessage(ctx, intent, waMsg.GetContactsArrayMessage())
	case waMsg.LocationMessage != nil:
		return portal.convertLocationMessage(ctx, intent, waMsg.GetLocationMessage())
	case waMsg.LiveLocationMessage != nil:
		return portal.convertLiveLocationMessage(ctx, intent, waMsg.GetLiveLocationMessage())
	case waMsg.GroupInviteMessage != nil:
		return portal.convertGroupInviteMessage(ctx, intent, info, waMsg.GetGroupInviteMessage())
	case waMsg.ProtocolMessage != nil && waMsg.ProtocolMessage.GetType() == waProto.ProtocolMessage_EPHEMERAL_SETTING:
		portal.ExpirationTime = waMsg.ProtocolMessage.GetEphemeralExpiration()
		err := portal.Update(ctx)
		if err != nil {
			zerolog.Ctx(ctx).Err(err).Msg("Failed to save portal after updating expiration timer")
		}
		return &ConvertedMessage{
			Intent: intent,
			Type:   event.EventMessage,
			Content: &event.MessageEventContent{
				Body:    portal.formatDisappearingMessageNotice(),
				MsgType: event.MsgNotice,
			},
		}
	default:
		return nil
	}
}

func (portal *Portal) implicitlyEnableDisappearingMessages(ctx context.Context, timer time.Duration) {
	portal.ExpirationTime = uint32(timer.Seconds())
	err := portal.Update(ctx)
	if err != nil {
		zerolog.Ctx(ctx).Err(err).Msg("Failed to save portal after implicitly enabling disappearing timer")
	}
	intent := portal.MainIntent()
	if portal.Encrypted {
		intent = portal.bridge.Bot
	}
	duration := formatDuration(time.Duration(portal.ExpirationTime) * time.Second)
	_, err = portal.sendMessage(ctx, intent, event.EventMessage, &event.MessageEventContent{
		MsgType: event.MsgNotice,
		Body:    fmt.Sprintf("Automatically enabled disappearing message timer (%s) because incoming message is disappearing", duration),
	}, nil, 0)
	if err != nil {
		zerolog.Ctx(ctx).Warn().Err(err).Msg("Failed to send notice about implicit disappearing timer")
	}
}

func (portal *Portal) UpdateGroupDisappearingMessages(ctx context.Context, sender *types.JID, timestamp time.Time, timer uint32) {
	if portal.ExpirationTime == timer {
		return
	}
	portal.ExpirationTime = timer
	err := portal.Update(ctx)
	if err != nil {
		zerolog.Ctx(ctx).Err(err).Msg("Failed to save portal after updating expiration timer")
	}
	intent := portal.MainIntent()
	if sender != nil && sender.Server == types.DefaultUserServer {
		intent = portal.bridge.GetPuppetByJID(sender.ToNonAD()).IntentFor(portal)
	} else {
		sender = &types.EmptyJID
	}
	_, err = portal.sendMessage(ctx, intent, event.EventMessage, &event.MessageEventContent{
		Body:    portal.formatDisappearingMessageNotice(),
		MsgType: event.MsgNotice,
	}, nil, timestamp.UnixMilli())
	if err != nil {
		zerolog.Ctx(ctx).Warn().Err(err).
			Uint32("new_timer", timer).
			Stringer("sender_jid", sender).
			Msg("Failed to notify portal about disappearing message timer change")
	}
}

func (portal *Portal) formatDisappearingMessageNotice() string {
	if portal.ExpirationTime == 0 {
		return "Turned off disappearing messages"
	}
	return fmt.Sprintf("Set the disappearing message timer to %s", formatDuration(time.Duration(portal.ExpirationTime)*time.Second))
}

const UndecryptableMessageNotice = "Fallo al decifrar mensaje de WhatsApp, esperando a que el contacto lo reenvíe... " +
	"([aprender más](https://faq.whatsapp.com/general/security-and-privacy/seeing-waiting-for-this-message-this-may-take-a-while))"

var undecryptableMessageContent event.MessageEventContent

func init() {
	undecryptableMessageContent = format.RenderMarkdown(UndecryptableMessageNotice, true, false)
	undecryptableMessageContent.MsgType = event.MsgNotice
}

func (portal *Portal) handleUndecryptableMessage(ctx context.Context, source *User, evt *events.UndecryptableMessage) {
	log := zerolog.Ctx(ctx)
	if len(portal.MXID) == 0 {
		log.Warn().Msg("handleUndecryptableMessage called even though portal.MXID is empty")
		return
	} else if portal.isRecentlyHandled(evt.Info.ID, database.MsgErrDecryptionFailed) {
		log.Debug().Msg("Not handling recently handled message")
		return
	} else if existingMsg, err := portal.bridge.DB.Message.GetByJID(ctx, portal.Key, evt.Info.ID); err != nil {
		log.Err(err).Msg("Failed to get message from database to check if undecryptable message is duplicate")
		return
	} else if existingMsg != nil {
		log.Debug().Msg("Not handling duplicate message")
		return
	}
	metricType := "error"
	if evt.IsUnavailable {
		metricType = "unavailable"
	}
	Analytics.Track(source.MXID, "WhatsApp undecryptable message", map[string]interface{}{
		"messageID":         evt.Info.ID,
		"undecryptableType": metricType,
	})
	intent := portal.getMessageIntent(ctx, source, &evt.Info)
	if intent == nil {
		return
	}
	content := undecryptableMessageContent
	resp, err := portal.sendMessage(ctx, intent, event.EventMessage, &content, nil, evt.Info.Timestamp.UnixMilli())
	if err != nil {
		log.Err(err).Msg("Failed to send WhatsApp decryption error message to Matrix")
		return
	}
	portal.finishHandling(ctx, nil, &evt.Info, resp.EventID, intent.UserID, database.MsgUnknown, 0, database.MsgErrDecryptionFailed)
}

func (portal *Portal) handleFakeMessage(ctx context.Context, msg fakeMessage) {
	log := zerolog.Ctx(ctx)
	if portal.isRecentlyHandled(msg.ID, database.MsgNoError) {
		log.Debug().Msg("Not handling recently handled message")
		return
	} else if existingMsg, err := portal.bridge.DB.Message.GetByJID(ctx, portal.Key, msg.ID); err != nil {
		log.Err(err).Msg("Failed to get message from database to check if fake message is duplicate")
		return
	} else if existingMsg != nil {
		log.Debug().Msg("Not handling duplicate message")
		return
	}
	if msg.Sender.Server != types.DefaultUserServer {
		log.Debug().Msg("Not handling message from @lid user")
		// TODO handle lids
		return
	}
	intent := portal.bridge.GetPuppetByJID(msg.Sender).IntentFor(portal)
	if !intent.IsCustomPuppet && portal.IsPrivateChat() && msg.Sender.User == portal.Key.Receiver.User && portal.Key.Receiver != portal.Key.JID {
		log.Debug().Msg("Not handling fake message for user who doesn't have double puppeting enabled")
		return
	}
	msgType := event.MsgNotice
	if msg.Important {
		msgType = event.MsgText
	}
	resp, err := portal.sendMessage(ctx, intent, event.EventMessage, &event.MessageEventContent{
		MsgType: msgType,
		Body:    msg.Text,
	}, nil, msg.Time.UnixMilli())
	if err != nil {
		log.Err(err).Msg("Failed to send fake message to Matrix")
	} else {
		portal.finishHandling(ctx, nil, &types.MessageInfo{
			ID:        msg.ID,
			Timestamp: msg.Time,
			MessageSource: types.MessageSource{
				Sender: msg.Sender,
			},
		}, resp.EventID, intent.UserID, database.MsgFake, 0, database.MsgNoError)
	}
}

func (portal *Portal) handleMessage(ctx context.Context, source *User, evt *events.Message, historical bool) {
	log := zerolog.Ctx(ctx)
	if len(portal.MXID) == 0 {
		log.Warn().Msg("handleMessage called even though portal.MXID is empty")
		return
	}
	msgID := evt.Info.ID
	msgType := getMessageType(evt.Message)
	if msgType == "ignore" {
		return
	} else if portal.isRecentlyHandled(msgID, database.MsgNoError) {
		log.Debug().Msg("Not handling recently handled message")
		return
	}
	log.UpdateContext(func(c zerolog.Context) zerolog.Context {
		return c.Str("wa_message_type", msgType)
	})
	existingMsg, err := portal.bridge.DB.Message.GetByJID(ctx, portal.Key, msgID)
	if err != nil {
		log.Err(err).Msg("Failed to get message from database to check if message is duplicate")
		return
	}
	if existingMsg != nil {
		if existingMsg.Error == database.MsgErrDecryptionFailed {
			resolveType := "sender"
			if evt.UnavailableRequestID != "" {
				resolveType = "phone"
			}
			Analytics.Track(source.MXID, "WhatsApp undecryptable message resolved", map[string]interface{}{
				"messageID":   evt.Info.ID,
				"resolveType": resolveType,
			})
			log.Debug().Str("resolved_via", resolveType).Msg("Got decryptable version of previously undecryptable message")
		} else {
			log.Debug().Msg("Not handling duplicate message")
			return
		}
	}
	var editTargetMsg *database.Message
	if msgType == "edit" {
		editTargetID := evt.Message.GetProtocolMessage().GetKey().GetId()
		log.UpdateContext(func(c zerolog.Context) zerolog.Context {
			return c.Str("edit_target_id", editTargetID)
		})
		editTargetMsg, err = portal.bridge.DB.Message.GetByJID(ctx, portal.Key, editTargetID)
		if err != nil {
			log.Err(err).Msg("Failed to get edit target message from database")
			return
		} else if editTargetMsg == nil {
			log.Warn().Msg("Not handling edit: couldn't find edit target")
			return
		} else if editTargetMsg.Type != database.MsgNormal {
			log.Warn().Str("edit_target_db_type", string(editTargetMsg.Type)).
				Msg("Not handling edit: edit target is not a normal message")
			return
		} else if editTargetMsg.Sender.User != evt.Info.Sender.User {
			log.Warn().Stringer("edit_target_sender", editTargetMsg.Sender).
				Msg("Not handling edit: edit was sent by another user")
			return
		}
		evt.Message = evt.Message.GetProtocolMessage().GetEditedMessage()
	}

	intent := portal.getMessageIntent(ctx, source, &evt.Info)
	if intent == nil {
		return
	}
	converted := portal.convertMessage(ctx, intent, source, &evt.Info, evt.Message, false)
	if converted != nil {
		isGalleriable := portal.bridge.Config.Bridge.BeeperGalleries &&
			(evt.Message.ImageMessage != nil || evt.Message.VideoMessage != nil) &&
			(portal.galleryCache == nil ||
				(evt.Info.Sender.ToNonAD() == portal.galleryCacheSender &&
					converted.ReplyTo.Equals(portal.galleryCacheReplyTo) &&
					time.Since(portal.galleryCacheStart) < GalleryMaxTime)) &&
			// Captions aren't allowed in galleries (this needs to be checked before the caption is merged)
			converted.Caption == nil &&
			// Images can't be edited
			editTargetMsg == nil

		if !historical && portal.IsPrivateChat() && evt.Info.Sender.Device == 0 && converted.ExpiresIn > 0 && portal.ExpirationTime == 0 {
			log.Info().
				Str("timer", converted.ExpiresIn.String()).
				Msg("Implicitly enabling disappearing messages as incoming message is disappearing")
			portal.implicitlyEnableDisappearingMessages(ctx, converted.ExpiresIn)
		}
		if evt.Info.IsIncomingBroadcast() {
			if converted.Extra == nil {
				converted.Extra = map[string]any{}
			}
			converted.Extra["fi.mau.whatsapp.source_broadcast_list"] = evt.Info.Chat.String()
		}
		if portal.bridge.Config.Bridge.CaptionInMessage {
			converted.MergeCaption()
		}
		var eventID id.EventID
		var lastEventID id.EventID
		if existingMsg != nil {
			portal.MarkDisappearing(ctx, existingMsg.MXID, converted.ExpiresIn, evt.Info.Timestamp)
			converted.Content.SetEdit(existingMsg.MXID)
		} else if converted.ReplyTo != nil {
			portal.SetReply(ctx, converted.Content, converted.ReplyTo, false)
		}
		dbMsgType := database.MsgNormal
		if editTargetMsg != nil {
			dbMsgType = database.MsgEdit
			converted.Content.SetEdit(editTargetMsg.MXID)
		}
		galleryStarted := false
		var galleryPart int
		if isGalleriable {
			if portal.galleryCache == nil {
				portal.startGallery(evt, converted)
				galleryStarted = true
			} else {
				galleryPart = portal.extendGallery(converted)
				dbMsgType = database.MsgBeeperGallery
			}
		} else if editTargetMsg == nil {
			// Stop collecting a gallery (except if it's an edit)
			portal.stopGallery()
		}
		var resp *mautrix.RespSendEvent
		resp, err = portal.sendMessage(ctx, converted.Intent, converted.Type, converted.Content, converted.Extra, evt.Info.Timestamp.UnixMilli())
		if err != nil {
			log.Err(err).Msg("Failed to send WhatsApp message to Matrix")
		} else {
			if editTargetMsg == nil {
				portal.MarkDisappearing(ctx, resp.EventID, converted.ExpiresIn, evt.Info.Timestamp)
			}
			eventID = resp.EventID
			lastEventID = eventID
			if galleryStarted {
				portal.galleryCacheRootEvent = eventID
			} else if galleryPart != 0 {
				eventID = portal.galleryCacheRootEvent
			}
		}
		// TODO figure out how to handle captions with undecryptable messages turning decryptable
		if converted.Caption != nil && existingMsg == nil && editTargetMsg == nil {
			resp, err = portal.sendMessage(ctx, converted.Intent, converted.Type, converted.Caption, nil, evt.Info.Timestamp.UnixMilli())
			if err != nil {
				log.Err(err).Msg("Failed to send caption of WhatsApp message to Matrix")
			} else {
				portal.MarkDisappearing(ctx, resp.EventID, converted.ExpiresIn, evt.Info.Timestamp)
				lastEventID = resp.EventID
			}
		}
		if converted.MultiEvent != nil && existingMsg == nil && editTargetMsg == nil {
			for index, subEvt := range converted.MultiEvent {
				resp, err = portal.sendMessage(ctx, converted.Intent, converted.Type, subEvt, nil, evt.Info.Timestamp.UnixMilli())
				if err != nil {
					log.Err(err).Int("part_number", index+1).Msg("Failed to send sub-event of WhatsApp message to Matrix")
				} else {
					portal.MarkDisappearing(ctx, resp.EventID, converted.ExpiresIn, evt.Info.Timestamp)
					lastEventID = resp.EventID
				}
			}
		}
		if source.MXID == intent.UserID && portal.bridge.Config.Homeserver.Software != bridgeconfig.SoftwareHungry {
			// There are some edge cases (like call notices) where previous messages aren't marked as read
			// when the user sends a message from another device, so just mark the new message as read to be safe.
			// Hungryserv does this automatically, so the bridge doesn't need to do it manually.
			err = intent.SetReadMarkers(ctx, portal.MXID, source.makeReadMarkerContent(lastEventID, true))
			if err != nil {
				log.Warn().Err(err).Stringer("last_event_id", lastEventID).
					Msg("Failed to mark last message as read after sending")
			}
		}
		if len(eventID) != 0 {
			portal.finishHandling(ctx, existingMsg, &evt.Info, eventID, intent.UserID, dbMsgType, galleryPart, converted.Error)
		}
	} else if msgType == "reaction" || msgType == "encrypted reaction" {
		if evt.Message.GetEncReactionMessage() != nil {
			log.UpdateContext(func(c zerolog.Context) zerolog.Context {
				return c.Str("reaction_target_id", evt.Message.GetEncReactionMessage().GetTargetMessageKey().GetId())
			})
			decryptedReaction, err := source.Client.DecryptReaction(evt)
			if err != nil {
				log.Err(err).Msg("Failed to decrypt reaction")
			} else {
				portal.HandleMessageReaction(ctx, intent, source, &evt.Info, decryptedReaction, existingMsg)
			}
		} else {
			portal.HandleMessageReaction(ctx, intent, source, &evt.Info, evt.Message.GetReactionMessage(), existingMsg)
		}
	} else if msgType == "revoke" {
		portal.HandleMessageRevoke(ctx, source, &evt.Info, evt.Message.GetProtocolMessage().GetKey())
		if existingMsg != nil {
			_, _ = portal.MainIntent().RedactEvent(ctx, portal.MXID, existingMsg.MXID, mautrix.ReqRedact{
				Reason: "The undecryptable message was actually the deletion of another message",
			})
			err = existingMsg.UpdateMXID(ctx, "net.maunium.whatsapp.fake::"+existingMsg.MXID, database.MsgFake, database.MsgNoError)
			if err != nil {
				log.Err(err).Msg("Failed to update message in database after finding undecryptable message was a revoke message")
			}
		}
	} else {
		log.Warn().Any("event_info", evt.Info).Msg("Unhandled message")
		if existingMsg != nil {
			_, _ = portal.MainIntent().RedactEvent(ctx, portal.MXID, existingMsg.MXID, mautrix.ReqRedact{
				Reason: "The undecryptable message contained an unsupported message type",
			})
			err = existingMsg.UpdateMXID(ctx, "net.maunium.whatsapp.fake::"+existingMsg.MXID, database.MsgFake, database.MsgNoError)
			if err != nil {
				log.Err(err).Msg("Failed to update message in database after finding undecryptable message was an unknown message")
			}
		}
		return
	}
	portal.bridge.Metrics.TrackWhatsAppMessage(evt.Info.Timestamp, strings.Split(msgType, " ")[0])
}

func (portal *Portal) isRecentlyHandled(id types.MessageID, error database.MessageErrorType) bool {
	start := portal.recentlyHandledIndex
	lookingForMsg := recentlyHandledWrapper{id, error}
	for i := start; i != start; i = (i - 1) % recentlyHandledLength {
		if portal.recentlyHandled[i] == lookingForMsg {
			return true
		}
	}
	return false
}

func (portal *Portal) markHandled(ctx context.Context, msg *database.Message, info *types.MessageInfo, mxid id.EventID, senderMXID id.UserID, isSent, recent bool, msgType database.MessageType, galleryPart int, errType database.MessageErrorType) *database.Message {
	if msg == nil {
		msg = portal.bridge.DB.Message.New()
		msg.Chat = portal.Key
		msg.JID = info.ID
		msg.MXID = mxid
		msg.GalleryPart = galleryPart
		msg.Timestamp = info.Timestamp
		msg.Sender = info.Sender
		msg.SenderMXID = senderMXID
		msg.Sent = isSent
		msg.Type = msgType
		msg.Error = errType
		if info.IsIncomingBroadcast() {
			msg.BroadcastListJID = info.Chat
		}
		err := msg.Insert(ctx)
		if err != nil {
			zerolog.Ctx(ctx).Err(err).Msg("Failed to insert message to database")
		}
	} else {
		err := msg.UpdateMXID(ctx, mxid, msgType, errType)
		if err != nil {
			zerolog.Ctx(ctx).Err(err).Msg("Failed to update message in database")
		}
	}

	if recent {
		portal.recentlyHandledLock.Lock()
		index := portal.recentlyHandledIndex
		portal.recentlyHandledIndex = (portal.recentlyHandledIndex + 1) % recentlyHandledLength
		portal.recentlyHandledLock.Unlock()
		portal.recentlyHandled[index] = recentlyHandledWrapper{msg.JID, errType}
	}
	return msg
}

func (portal *Portal) getMessagePuppet(ctx context.Context, user *User, info *types.MessageInfo) (puppet *Puppet) {
	if info.IsFromMe {
		return portal.bridge.GetPuppetByJID(user.JID)
	} else if portal.IsPrivateChat() {
		puppet = portal.bridge.GetPuppetByJID(portal.Key.JID)
	} else if !info.Sender.IsEmpty() {
		puppet = portal.bridge.GetPuppetByJID(info.Sender)
	}
	if puppet == nil {
		zerolog.Ctx(ctx).Warn().Msg("Message doesn't seem to have a valid sender: puppet is nil")
		return nil
	}
	user.EnqueuePortalResync(portal)
	puppet.SyncContact(ctx, user, true, true, "handling message")
	return puppet
}

func (portal *Portal) getMessageIntent(ctx context.Context, user *User, info *types.MessageInfo) *appservice.IntentAPI {
	if portal.IsNewsletter() && info.Sender == info.Chat {
		return portal.MainIntent()
	}
	puppet := portal.getMessagePuppet(ctx, user, info)
	if puppet == nil {
		return nil
	}
	intent := puppet.IntentFor(portal)
	if !intent.IsCustomPuppet && portal.IsPrivateChat() && info.Sender.User == portal.Key.Receiver.User && portal.Key.Receiver != portal.Key.JID {
		zerolog.Ctx(ctx).Debug().Msg("Not handling message: user doesn't have double puppeting enabled")
		return nil
	}
	return intent
}

func (portal *Portal) finishHandling(ctx context.Context, existing *database.Message, message *types.MessageInfo, mxid id.EventID, senderMXID id.UserID, msgType database.MessageType, galleryPart int, errType database.MessageErrorType) {
	portal.markHandled(ctx, existing, message, mxid, senderMXID, true, true, msgType, galleryPart, errType)
	portal.sendDeliveryReceipt(ctx, mxid)
	logEvt := zerolog.Ctx(ctx).Debug().
		Stringer("matrix_event_id", mxid)
	if errType != database.MsgNoError {
		logEvt.Str("error_type", string(errType))
	}
	logEvt.Msg("Successfully handled WhatsApp message")
}

func (portal *Portal) kickExtraUsers(ctx context.Context, participantMap map[types.JID]bool) {
	members, err := portal.MainIntent().JoinedMembers(ctx, portal.MXID)
	if err != nil {
		zerolog.Ctx(ctx).Warn().Err(err).Msg("Failed to get member list to kick extra users")
		return
	}
	for member := range members.Joined {
		jid, ok := portal.bridge.ParsePuppetMXID(member)
		if ok {
			_, shouldBePresent := participantMap[jid]
			if !shouldBePresent {
				_, err = portal.MainIntent().KickUser(ctx, portal.MXID, &mautrix.ReqKickUser{
					UserID: member,
					Reason: "El usuario había dejado este chat de WhatsApp",
				})
				if err != nil {
					zerolog.Ctx(ctx).Warn().Err(err).
						Stringer("user_id", member).
						Msg("Failed to kick extra user from room")
				}
			}
		}
	}
}

//func (portal *Portal) SyncBroadcastRecipients(source *User, metadata *whatsapp.BroadcastListInfo) {
//	participantMap := make(map[whatsapp.JID]bool)
//	for _, recipient := range metadata.Recipients {
//		participantMap[recipient.JID] = true
//
//		puppet := portal.bridge.GetPuppetByJID(recipient.JID)
//		puppet.SyncContactIfNecessary(source)
//		err := puppet.DefaultIntent().EnsureJoined(portal.MXID)
//		if err != nil {
//			portal.log.Warnfln("Failed to make puppet of %s join %s: %v", recipient.JID, portal.MXID, err)
//		}
//	}
//	portal.kickExtraUsers(participantMap)
//}

func (portal *Portal) syncParticipant(ctx context.Context, source *User, participant types.GroupParticipant, puppet *Puppet, user *User, wg *sync.WaitGroup) {
	defer func() {
		wg.Done()
		if err := recover(); err != nil {
			zerolog.Ctx(ctx).Error().
				Bytes(zerolog.ErrorStackFieldName, debug.Stack()).
				Any(zerolog.ErrorFieldName, err).
				Stringer("participant_jid", participant.JID).
				Msg("Syncing participant panicked")
		}
	}()
	puppet.SyncContact(ctx, source, true, false, "group participant")
	if portal.MXID != "" {
		if user != nil && user != source {
			portal.ensureUserInvited(ctx, user)
		}
		if user == nil || !puppet.IntentFor(portal).IsCustomPuppet {
			err := puppet.IntentFor(portal).EnsureJoined(ctx, portal.MXID)
			if err != nil {
				zerolog.Ctx(ctx).Warn().Err(err).
					Stringer("participant_jid", participant.JID).
					Msg("Failed to make ghost user join portal")
			}
		}
	}
}

func (portal *Portal) SyncParticipants(ctx context.Context, source *User, metadata *types.GroupInfo) ([]id.UserID, *event.PowerLevelsEventContent) {
	if portal.IsNewsletter() {
		return nil, nil
	}
	changed := false
	var levels *event.PowerLevelsEventContent
	var err error
	if portal.MXID != "" {
		levels, err = portal.MainIntent().PowerLevels(ctx, portal.MXID)
	}
	if levels == nil || err != nil {
		levels = portal.GetBasePowerLevels()
		changed = true
	}
	changed = portal.applyPowerLevelFixes(levels) || changed
	var wg sync.WaitGroup
	wg.Add(len(metadata.Participants))
	participantMap := make(map[types.JID]bool)
	userIDs := make([]id.UserID, 0, len(metadata.Participants))
	log := zerolog.Ctx(ctx)
	for _, participant := range metadata.Participants {
		if participant.JID.IsEmpty() || participant.JID.Server != types.DefaultUserServer {
			wg.Done()
			// TODO handle lids
			continue
		}
		log.Debug().
			Stringer("participant_jid", participant.JID).
			Bool("is_admin", participant.IsAdmin).
			Msg("Syncing participant")
		participantMap[participant.JID] = true
		puppet := portal.bridge.GetPuppetByJID(participant.JID)
		user := portal.bridge.GetUserByJID(participant.JID)
		if portal.bridge.Config.Bridge.ParallelMemberSync {
			go portal.syncParticipant(ctx, source, participant, puppet, user, &wg)
		} else {
			portal.syncParticipant(ctx, source, participant, puppet, user, &wg)
		}

		expectedLevel := 0
		if participant.IsSuperAdmin {
			expectedLevel = 95
		} else if participant.IsAdmin {
			expectedLevel = 50
		}
		changed = levels.EnsureUserLevel(puppet.MXID, expectedLevel) || changed
		if user != nil {
			userIDs = append(userIDs, user.MXID)
			changed = levels.EnsureUserLevel(user.MXID, expectedLevel) || changed
		}
		if user == nil || puppet.CustomMXID != user.MXID {
			userIDs = append(userIDs, puppet.MXID)
		}
	}
	if portal.MXID != "" {
		if changed {
			_, err = portal.MainIntent().SetPowerLevels(ctx, portal.MXID, levels)
			if err != nil {
				log.Err(err).Msg("Failed to update power levels in room")
			}
		}
		portal.kickExtraUsers(ctx, participantMap)
	}
	wg.Wait()
	log.Debug().Msg("Participant sync completed")
	return userIDs, levels
}

func reuploadAvatar(ctx context.Context, intent *appservice.IntentAPI, url string) (id.ContentURI, error) {
	getResp, err := http.DefaultClient.Get(url)
	if err != nil {
		return id.ContentURI{}, fmt.Errorf("failed to download avatar: %w", err)
	}
	data, err := io.ReadAll(getResp.Body)
	_ = getResp.Body.Close()
	if err != nil {
		return id.ContentURI{}, fmt.Errorf("failed to read avatar bytes: %w", err)
	}

	resp, err := intent.UploadBytes(ctx, data, http.DetectContentType(data))
	if err != nil {
		return id.ContentURI{}, fmt.Errorf("failed to upload avatar to Matrix: %w", err)
	}
	return resp.ContentURI, nil
}

func (user *User) reuploadAvatarDirectPath(ctx context.Context, intent *appservice.IntentAPI, directPath string) (id.ContentURI, error) {
	data, err := user.Client.DownloadMediaWithPath(directPath, nil, nil, nil, 0, "", "")
	if err != nil {
		return id.ContentURI{}, fmt.Errorf("failed to download avatar: %w", err)
	}
	resp, err := intent.UploadBytes(ctx, data, http.DetectContentType(data))
	if err != nil {
		return id.ContentURI{}, fmt.Errorf("failed to upload avatar to Matrix: %w", err)
	}
	return resp.ContentURI, nil
}

func (user *User) updateAvatar(ctx context.Context, jid types.JID, isCommunity bool, avatarID *string, avatarURL *id.ContentURI, avatarSet *bool, intent *appservice.IntentAPI) bool {
	currentID := ""
	if *avatarSet && *avatarID != "remove" && *avatarID != "unauthorized" {
		currentID = *avatarID
	}
	avatar, err := user.Client.GetProfilePictureInfo(jid, &whatsmeow.GetProfilePictureParams{
		Preview:     false,
		ExistingID:  currentID,
		IsCommunity: isCommunity,
	})
	log := zerolog.Ctx(ctx)
	if errors.Is(err, whatsmeow.ErrProfilePictureUnauthorized) {
		if *avatarID == "" {
			*avatarID = "unauthorized"
			*avatarSet = false
			return true
		}
		return false
	} else if errors.Is(err, whatsmeow.ErrProfilePictureNotSet) {
		avatar = &types.ProfilePictureInfo{ID: "remove"}
		if avatar.ID == *avatarID && *avatarSet {
			return false
		}
		*avatarID = avatar.ID
		*avatarURL = id.ContentURI{}
		return true
	} else if err != nil {
		log.Err(err).Msg("Failed to get avatar URL")
		return false
	} else if avatar == nil {
		// Avatar hasn't changed
		return false
	}
	if avatar.ID == *avatarID && *avatarSet {
		return false
	} else if len(avatar.URL) == 0 && len(avatar.DirectPath) == 0 {
		log.Warn().Msg("Didn't get URL in response to avatar query")
		return false
	} else if avatar.ID != *avatarID || avatarURL.IsEmpty() {
		var url id.ContentURI
		if len(avatar.URL) > 0 {
			url, err = reuploadAvatar(ctx, intent, avatar.URL)
			if err != nil {
				log.Err(err).Msg("Failed to reupload avatar")
				return false
			}
		} else {
			url, err = user.reuploadAvatarDirectPath(ctx, intent, avatar.DirectPath)
			if err != nil {
				log.Err(err).Msg("Failed to reupload avatar")
				return false
			}
		}
		*avatarURL = url
	}
	log.Debug().Str("old_avatar_id", *avatarID).Str("new_avatar_id", avatar.ID).Msg("Updated avatar")
	*avatarID = avatar.ID
	*avatarSet = false
	return true
}

func (portal *Portal) UpdateNewsletterAvatar(ctx context.Context, user *User, meta *types.NewsletterMetadata) bool {
	portal.avatarLock.Lock()
	defer portal.avatarLock.Unlock()
	var picID string
	picture := meta.ThreadMeta.Picture
	if picture == nil {
		picID = meta.ThreadMeta.Preview.ID
	} else {
		picID = picture.ID
	}
	if picID == "" {
		picID = "remove"
	}
	if portal.Avatar == picID && portal.AvatarSet {
		return false
	}
	log := zerolog.Ctx(ctx)
	if picID == "remove" {
		portal.AvatarURL = id.ContentURI{}
	} else if portal.Avatar != picID || portal.AvatarURL.IsEmpty() {
		var err error
		if picture == nil {
			meta, err = user.Client.GetNewsletterInfo(portal.Key.JID)
			if err != nil {
				log.Err(err).Msg("Failed to fetch full res avatar info for newsletter")
				return false
			}
			picture = meta.ThreadMeta.Picture
			if picture == nil {
				log.Warn().Msg("Didn't get full res avatar info for newsletter")
				return false
			}
			picID = picture.ID
		}
		portal.AvatarURL, err = user.reuploadAvatarDirectPath(ctx, portal.MainIntent(), picture.DirectPath)
		if err != nil {
			log.Err(err).Msg("Failed to reupload newsletter avatar")
			return false
		}
	}
	portal.Avatar = picID
	portal.AvatarSet = false
	return portal.setRoomAvatar(ctx, true, types.EmptyJID, true)
}

func (portal *Portal) UpdateAvatar(ctx context.Context, user *User, setBy types.JID, updateInfo bool) bool {
	if portal.IsNewsletter() {
		return false
	}
	portal.avatarLock.Lock()
	defer portal.avatarLock.Unlock()
	changed := user.updateAvatar(ctx, portal.Key.JID, portal.IsParent, &portal.Avatar, &portal.AvatarURL, &portal.AvatarSet, portal.MainIntent())
	return portal.setRoomAvatar(ctx, changed, setBy, updateInfo)
}

func (portal *Portal) setRoomAvatar(ctx context.Context, changed bool, setBy types.JID, updateInfo bool) bool {
	log := zerolog.Ctx(ctx)
	if !changed || portal.Avatar == "unauthorized" {
		if changed || updateInfo {
			err := portal.Update(ctx)
			if err != nil {
				log.Err(err).Msg("Failed to save portal in setRoomAvatar")
			}
		}
		return changed
	}

	if len(portal.MXID) > 0 {
		intent := portal.MainIntent()
		if !setBy.IsEmpty() && setBy.Server == types.DefaultUserServer {
			intent = portal.bridge.GetPuppetByJID(setBy).IntentFor(portal)
		}
		_, err := intent.SetRoomAvatar(ctx, portal.MXID, portal.AvatarURL)
		if errors.Is(err, mautrix.MForbidden) && intent != portal.MainIntent() {
			_, err = portal.MainIntent().SetRoomAvatar(ctx, portal.MXID, portal.AvatarURL)
		}
		if err != nil {
			log.Err(err).Msg("Failed to set room avatar")
			return true
		} else {
			portal.AvatarSet = true
		}
	}
	if updateInfo {
		portal.UpdateBridgeInfo(ctx)
		err := portal.Update(ctx)
		if err != nil {
			log.Err(err).Msg("Failed to save portal in setRoomAvatar")
		}
		portal.updateChildRooms(ctx)
	}
	return true
}

func (portal *Portal) UpdateName(ctx context.Context, name string, setBy types.JID, updateInfo bool) bool {
	if name == "" && portal.IsBroadcastList() {
		name = UnnamedBroadcastName
	}
	if portal.Name == name && (portal.NameSet || len(portal.MXID) == 0 || !portal.shouldSetDMRoomMetadata()) {
		return false
	}
	log := zerolog.Ctx(ctx)
	log.Debug().Str("old_name", portal.Name).Str("new_name", name).Msg("Updating room name")
	portal.Name = name
	portal.NameSet = false
	if updateInfo {
		defer func() {
			err := portal.Update(ctx)
			if err != nil {
				log.Err(err).Msg("Failed to save portal after updating name")
			}
		}()
	}
	if len(portal.MXID) == 0 {
		return true
	}
	if !portal.shouldSetDMRoomMetadata() {
		// TODO only do this if updateInfo?
		portal.UpdateBridgeInfo(ctx)
		return true
	}
	intent := portal.MainIntent()
	if !setBy.IsEmpty() && setBy.Server == types.DefaultUserServer {
		intent = portal.bridge.GetPuppetByJID(setBy).IntentFor(portal)
	}
	_, err := intent.SetRoomName(ctx, portal.MXID, name)
	if errors.Is(err, mautrix.MForbidden) && intent != portal.MainIntent() {
		_, err = portal.MainIntent().SetRoomName(ctx, portal.MXID, name)
	}
	if err != nil {
		log.Err(err).Msg("Failed to set room name")
	} else {
		portal.NameSet = true
		if updateInfo {
			portal.UpdateBridgeInfo(ctx)
			portal.updateChildRooms(ctx)
		}
	}
	return true
}

func (portal *Portal) UpdateTopic(ctx context.Context, topic string, setBy types.JID, updateInfo bool) bool {
	if portal.Topic == topic && (portal.TopicSet || len(portal.MXID) == 0) {
		return false
	}
	log := zerolog.Ctx(ctx)
	log.Debug().Str("old_topic", portal.Topic).Str("new_topic", topic).Msg("Updating topic")
	portal.Topic = topic
	portal.TopicSet = false
	if updateInfo {
		defer func() {
			err := portal.Update(ctx)
			if err != nil {
				log.Err(err).Msg("Failed to save portal after updating topic")
			}
		}()
	}

	intent := portal.MainIntent()
	if !setBy.IsEmpty() && setBy.Server == types.DefaultUserServer {
		intent = portal.bridge.GetPuppetByJID(setBy).IntentFor(portal)
	}
	_, err := intent.SetRoomTopic(ctx, portal.MXID, topic)
	if errors.Is(err, mautrix.MForbidden) && intent != portal.MainIntent() {
		_, err = portal.MainIntent().SetRoomTopic(ctx, portal.MXID, topic)
	}
	if err != nil {
		log.Err(err).Msg("Failed to set room topic")
	} else {
		portal.TopicSet = true
		if updateInfo {
			portal.UpdateBridgeInfo(ctx)
		}
	}
	return true
}

func newsletterToGroupInfo(meta *types.NewsletterMetadata) *types.GroupInfo {
	var out types.GroupInfo
	out.JID = meta.ID
	out.Name = meta.ThreadMeta.Name.Text
	out.NameSetAt = meta.ThreadMeta.Name.UpdateTime.Time
	out.Topic = meta.ThreadMeta.Description.Text
	out.TopicSetAt = meta.ThreadMeta.Description.UpdateTime.Time
	out.TopicID = meta.ThreadMeta.Description.ID
	out.GroupCreated = meta.ThreadMeta.CreationTime.Time
	out.IsAnnounce = true
	out.IsLocked = true
	out.IsIncognito = true
	return &out
}

func (portal *Portal) UpdateParentGroup(ctx context.Context, source *User, parent types.JID, updateInfo bool) bool {
	portal.parentGroupUpdateLock.Lock()
	defer portal.parentGroupUpdateLock.Unlock()
	if portal.ParentGroup != parent {
		zerolog.Ctx(ctx).Debug().
			Stringer("old_parent_group", portal.ParentGroup).
			Stringer("new_parent_group", parent).
			Msg("Updating parent group")
		portal.updateCommunitySpace(ctx, source, false, false)
		portal.ParentGroup = parent
		portal.parentPortal = nil
		portal.InSpace = false
		portal.updateCommunitySpace(ctx, source, true, false)
		if updateInfo {
			portal.UpdateBridgeInfo(ctx)
			err := portal.Update(ctx)
			if err != nil {
				zerolog.Ctx(ctx).Err(err).Msg("Failed to save portal after updating parent group")
			}
		}
		return true
	} else if !portal.ParentGroup.IsEmpty() && !portal.InSpace {
		return portal.updateCommunitySpace(ctx, source, true, updateInfo)
	}
	return false
}

func (portal *Portal) UpdateMetadata(ctx context.Context, user *User, groupInfo *types.GroupInfo, newsletterMetadata *types.NewsletterMetadata) bool {
	if portal.IsPrivateChat() {
		return false
	} else if portal.IsStatusBroadcastList() {
		update := false
		update = portal.UpdateName(ctx, StatusBroadcastName, types.EmptyJID, false) || update
		update = portal.UpdateTopic(ctx, StatusBroadcastTopic, types.EmptyJID, false) || update
		return update
	} else if portal.IsBroadcastList() {
		update := false
		//broadcastMetadata, err := user.Conn.GetBroadcastMetadata(portal.Key.JID)
		//if err == nil && broadcastMetadata.Status == 200 {
		//	portal.SyncBroadcastRecipients(user, broadcastMetadata)
		//	update = portal.UpdateName(broadcastMetadata.Name, "", nil, false) || update
		//} else {
		//	user.Conn.Store.ContactsLock.RLock()
		//	contact, _ := user.Conn.Store.Contacts[portal.Key.JID]
		//	user.Conn.Store.ContactsLock.RUnlock()
		//	update = portal.UpdateName(contact.Name, "", nil, false) || update
		//}
		//update = portal.UpdateTopic(BroadcastTopic, "", nil, false) || update
		return update
	}
	if groupInfo == nil && portal.IsNewsletter() {
		if newsletterMetadata == nil {
			var err error
			newsletterMetadata, err = user.Client.GetNewsletterInfo(portal.Key.JID)
			if err != nil {
				zerolog.Ctx(ctx).Err(err).Msg("Failed to get newsletter info")
				return false
			}
		}
		groupInfo = newsletterToGroupInfo(newsletterMetadata)
	}
	if groupInfo == nil {
		var err error
		groupInfo, err = user.Client.GetGroupInfo(portal.Key.JID)
		if err != nil {
			zerolog.Ctx(ctx).Err(err).Msg("Failed to get group info")
			return false
		}
	}

	portal.SyncParticipants(ctx, user, groupInfo)
	update := false
	update = portal.UpdateName(ctx, groupInfo.Name, groupInfo.NameSetBy, false) || update
	update = portal.UpdateTopic(ctx, groupInfo.Topic, groupInfo.TopicSetBy, false) || update
	update = portal.UpdateParentGroup(ctx, user, groupInfo.LinkedParentJID, false) || update
	if portal.ExpirationTime != groupInfo.DisappearingTimer {
		update = true
		portal.ExpirationTime = groupInfo.DisappearingTimer
	}
	if portal.IsParent != groupInfo.IsParent {
		if portal.MXID != "" {
			zerolog.Ctx(ctx).Warn().Bool("new_is_parent", groupInfo.IsParent).Msg("Existing group changed is_parent status")
		}
		portal.IsParent = groupInfo.IsParent
		update = true
	}

	portal.RestrictMessageSending(ctx, groupInfo.IsAnnounce)
	portal.RestrictMetadataChanges(ctx, groupInfo.IsLocked)
	if newsletterMetadata != nil && newsletterMetadata.ViewerMeta != nil {
		portal.PromoteNewsletterUser(ctx, user, newsletterMetadata.ViewerMeta.Role)
	}

	return update
}

func (portal *Portal) ensureUserInvited(ctx context.Context, user *User) bool {
	return user.ensureInvited(ctx, portal.MainIntent(), portal.MXID, portal.IsPrivateChat())
}

func (portal *Portal) UpdateMatrixRoom(ctx context.Context, user *User, groupInfo *types.GroupInfo, newsletterMetadata *types.NewsletterMetadata) bool {
	if len(portal.MXID) == 0 {
		return false
	}
	log := zerolog.Ctx(ctx).With().
		Str("action", "update matrix room").
		Str("portal_key", portal.Key.String()).
		Stringer("source_mxid", user.MXID).
		Logger()
	ctx = log.WithContext(ctx)
	log.Info().Msg("Syncing portal")

	portal.ensureUserInvited(ctx, user)
	go portal.addToPersonalSpace(ctx, user)

	if groupInfo == nil && newsletterMetadata != nil {
		groupInfo = newsletterToGroupInfo(newsletterMetadata)
	}

	update := false
	update = portal.UpdateMetadata(ctx, user, groupInfo, newsletterMetadata) || update
	if !portal.IsPrivateChat() && !portal.IsBroadcastList() && !portal.IsNewsletter() {
		update = portal.UpdateAvatar(ctx, user, types.EmptyJID, false) || update
	} else if newsletterMetadata != nil {
		update = portal.UpdateNewsletterAvatar(ctx, user, newsletterMetadata) || update
	}
	if update || portal.LastSync.Add(24*time.Hour).Before(time.Now()) {
		portal.LastSync = time.Now()
		err := portal.Update(ctx)
		if err != nil {
			log.Err(err).Msg("Failed to save portal after updating")
		}
		portal.UpdateBridgeInfo(ctx)
		portal.updateChildRooms(ctx)
	}
	return true
}

func (portal *Portal) GetBasePowerLevels() *event.PowerLevelsEventContent {
	anyone := 0
	nope := 99
	invite := 50
	if portal.bridge.Config.Bridge.AllowUserInvite {
		invite = 0
	}
	return &event.PowerLevelsEventContent{
		UsersDefault:    anyone,
		EventsDefault:   anyone,
		RedactPtr:       &anyone,
		StateDefaultPtr: &nope,
		BanPtr:          &nope,
		InvitePtr:       &invite,
		Users: map[id.UserID]int{
			portal.MainIntent().UserID: 100,
			portal.bridge.Bot.UserID:   100,
		},
		Events: map[string]int{
			event.StateRoomName.Type:     anyone,
			event.StateRoomAvatar.Type:   anyone,
			event.StateTopic.Type:        anyone,
			event.EventReaction.Type:     anyone,
			event.EventRedaction.Type:    anyone,
			TypeMSC3381PollResponse.Type: anyone,
		},
	}
}

func (portal *Portal) applyPowerLevelFixes(levels *event.PowerLevelsEventContent) bool {
	changed := false
	changed = levels.EnsureEventLevel(event.EventReaction, 0) || changed
	changed = levels.EnsureEventLevel(event.EventRedaction, 0) || changed
	changed = levels.EnsureEventLevel(TypeMSC3381PollResponse, 0) || changed
	if portal.IsPrivateChat() {
		changed = levels.EnsureUserLevel(portal.bridge.Bot.UserID, 100) || changed
	}
	return changed
}

func (portal *Portal) ChangeAdminStatus(ctx context.Context, jids []types.JID, setAdmin bool) id.EventID {
	levels, err := portal.MainIntent().PowerLevels(ctx, portal.MXID)
	if err != nil {
		levels = portal.GetBasePowerLevels()
	}
	newLevel := 0
	if setAdmin {
		newLevel = 50
	}
	changed := portal.applyPowerLevelFixes(levels)
	for _, jid := range jids {
		if jid.Server != types.DefaultUserServer {
			// TODO handle lids
			continue
		}
		puppet := portal.bridge.GetPuppetByJID(jid)
		changed = levels.EnsureUserLevel(puppet.MXID, newLevel) || changed

		user := portal.bridge.GetUserByJID(jid)
		if user != nil {
			changed = levels.EnsureUserLevel(user.MXID, newLevel) || changed
		}
	}
	if changed {
		resp, err := portal.MainIntent().SetPowerLevels(ctx, portal.MXID, levels)
		if err != nil {
			zerolog.Ctx(ctx).Err(err).Msg("Failed to set power levels")
		} else {
			return resp.EventID
		}
	}
	return ""
}

func (portal *Portal) RestrictMessageSending(ctx context.Context, restrict bool) id.EventID {
	levels, err := portal.MainIntent().PowerLevels(ctx, portal.MXID)
	if err != nil {
		levels = portal.GetBasePowerLevels()
	}

	newLevel := 0
	if restrict {
		newLevel = 50
	}

	changed := portal.applyPowerLevelFixes(levels)
	if levels.EventsDefault == newLevel && !changed {
		return ""
	}

	levels.EventsDefault = newLevel
	resp, err := portal.MainIntent().SetPowerLevels(ctx, portal.MXID, levels)
	if err != nil {
		zerolog.Ctx(ctx).Err(err).Msg("Failed to set power levels")
		return ""
	} else {
		return resp.EventID
	}
}

func (portal *Portal) PromoteNewsletterUser(ctx context.Context, user *User, role types.NewsletterRole) id.EventID {
	levels, err := portal.MainIntent().PowerLevels(ctx, portal.MXID)
	if err != nil {
		levels = portal.GetBasePowerLevels()
	}

	newLevel := 0
	switch role {
	case types.NewsletterRoleAdmin:
		newLevel = 50
	case types.NewsletterRoleOwner:
		newLevel = 95
	}

	changed := portal.applyPowerLevelFixes(levels)
	changed = levels.EnsureUserLevel(user.MXID, newLevel) || changed
	if !changed {
		return ""
	}

	resp, err := portal.MainIntent().SetPowerLevels(ctx, portal.MXID, levels)
	if err != nil {
		zerolog.Ctx(ctx).Err(err).Msg("Failed to set power levels")
		return ""
	} else {
		return resp.EventID
	}
}

func (portal *Portal) RestrictMetadataChanges(ctx context.Context, restrict bool) id.EventID {
	levels, err := portal.MainIntent().PowerLevels(ctx, portal.MXID)
	if err != nil {
		levels = portal.GetBasePowerLevels()
	}
	newLevel := 0
	if restrict {
		newLevel = 50
	}
	changed := portal.applyPowerLevelFixes(levels)
	changed = levels.EnsureEventLevel(event.StateRoomName, newLevel) || changed
	changed = levels.EnsureEventLevel(event.StateRoomAvatar, newLevel) || changed
	changed = levels.EnsureEventLevel(event.StateTopic, newLevel) || changed
	if changed {
		resp, err := portal.MainIntent().SetPowerLevels(ctx, portal.MXID, levels)
		if err != nil {
			zerolog.Ctx(ctx).Err(err).Msg("Failed to set power levels")
		} else {
			return resp.EventID
		}
	}
	return ""
}

func (portal *Portal) getBridgeInfoStateKey() string {
	return fmt.Sprintf("net.maunium.whatsapp://whatsapp/%s", portal.Key.JID)
}

func (portal *Portal) getBridgeInfo() (string, event.BridgeEventContent) {
	bridgeInfo := event.BridgeEventContent{
		BridgeBot: portal.bridge.Bot.UserID,
		Creator:   portal.MainIntent().UserID,
		Protocol: event.BridgeInfoSection{
			ID:          "whatsapp",
			DisplayName: "WhatsApp",
			AvatarURL:   portal.bridge.Config.AppService.Bot.ParsedAvatar.CUString(),
			ExternalURL: "https://www.whatsapp.com/",
		},
		Channel: event.BridgeInfoSection{
			ID:          portal.Key.JID.String(),
			DisplayName: portal.Name,
			AvatarURL:   portal.AvatarURL.CUString(),
		},
	}
	if parent := portal.GetParentPortal(); parent != nil {
		bridgeInfo.Network = &event.BridgeInfoSection{
			ID:          parent.Key.JID.String(),
			DisplayName: parent.Name,
			AvatarURL:   parent.AvatarURL.CUString(),
		}
	}
	return portal.getBridgeInfoStateKey(), bridgeInfo
}

func (portal *Portal) UpdateBridgeInfo(ctx context.Context) {
	log := zerolog.Ctx(ctx)
	if len(portal.MXID) == 0 {
		log.Debug().Msg("Not updating bridge info: no Matrix room created")
		return
	}
	log.Debug().Msg("Updating bridge info...")
	stateKey, content := portal.getBridgeInfo()
	_, err := portal.MainIntent().SendStateEvent(ctx, portal.MXID, event.StateBridge, stateKey, content)
	if err != nil {
		log.Warn().Err(err).Msg("Failed to update m.bridge info")
	}
	// TODO remove this once https://github.com/matrix-org/matrix-doc/pull/2346 is in spec
	_, err = portal.MainIntent().SendStateEvent(ctx, portal.MXID, event.StateHalfShotBridge, stateKey, content)
	if err != nil {
		log.Warn().Err(err).Msg("Failed to update uk.half-shot.bridge info")
	}
}

func (portal *Portal) updateChildRooms(ctx context.Context) {
	if !portal.IsParent {
		return
	}
	children := portal.bridge.GetAllByParentGroup(portal.Key.JID)
	for _, child := range children {
		changed := child.updateCommunitySpace(ctx, nil, true, false)
		// TODO set updateInfo to true instead of updating manually?
		child.UpdateBridgeInfo(ctx)
		if changed {
			// TODO is this saving the wrong portal?
			err := portal.Update(ctx)
			if err != nil {
				zerolog.Ctx(ctx).Err(err).Msg("Failed to save portal after updating")
			}
		}
	}
}

func (portal *Portal) shouldSetDMRoomMetadata() bool {
	return !portal.IsPrivateChat() ||
		portal.bridge.Config.Bridge.PrivateChatPortalMeta == "always" ||
		(portal.IsEncrypted() && portal.bridge.Config.Bridge.PrivateChatPortalMeta != "never")
}

func (portal *Portal) GetEncryptionEventContent() (evt *event.EncryptionEventContent) {
	evt = &event.EncryptionEventContent{Algorithm: id.AlgorithmMegolmV1}
	if rot := portal.bridge.Config.Bridge.Encryption.Rotation; rot.EnableCustom {
		evt.RotationPeriodMillis = rot.Milliseconds
		evt.RotationPeriodMessages = rot.Messages
	}
	return
}

func (portal *Portal) CreateMatrixRoom(ctx context.Context, user *User, groupInfo *types.GroupInfo, newsletterMetadata *types.NewsletterMetadata, isFullInfo, backfill bool) error {
	portal.roomCreateLock.Lock()
	defer portal.roomCreateLock.Unlock()
	if len(portal.MXID) > 0 {
		return nil
	}
	log := zerolog.Ctx(ctx).With().
		Str("action", "create matrix room").
		Str("portal_key", portal.Key.String()).
		Stringer("source_mxid", user.MXID).
		Logger()
	ctx = log.WithContext(ctx)

	intent := portal.MainIntent()
	if err := intent.EnsureRegistered(ctx); err != nil {
		return err
	}

	log.Info().Msg("Creating Matrix room")

	//var broadcastMetadata *types.BroadcastListInfo
	if portal.IsPrivateChat() {
		puppet := portal.bridge.GetPuppetByJID(portal.Key.JID)
		puppet.SyncContact(ctx, user, true, false, "creating private chat portal")
		portal.Name = puppet.Displayname
		portal.AvatarURL = puppet.AvatarURL
		portal.Avatar = puppet.Avatar
		portal.Topic = PrivateChatTopic
	} else if portal.IsStatusBroadcastList() {
		if !portal.bridge.Config.Bridge.EnableStatusBroadcast {
			log.Debug().Msg("Status bridging is disabled in config, not creating room after all")
			return ErrStatusBroadcastDisabled
		}
		portal.Name = StatusBroadcastName
		portal.Topic = StatusBroadcastTopic
	} else if portal.IsBroadcastList() {
		//var err error
		//broadcastMetadata, err = user.Conn.GetBroadcastMetadata(portal.Key.JID)
		//if err == nil && broadcastMetadata.Status == 200 {
		//	portal.Name = broadcastMetadata.Name
		//} else {
		//	user.Conn.Store.ContactsLock.RLock()
		//	contact, _ := user.Conn.Store.Contacts[portal.Key.JID]
		//	user.Conn.Store.ContactsLock.RUnlock()
		//	portal.Name = contact.Name
		//}
		//if len(portal.Name) == 0 {
		//	portal.Name = UnnamedBroadcastName
		//}
		//portal.Topic = BroadcastTopic
		log.Debug().Msg("Broadcast list is not yet supported, not creating room after all")
		return fmt.Errorf("broadcast list bridging is currently not supported")
	} else {
		if portal.IsNewsletter() {
			if newsletterMetadata == nil {
				var err error
				newsletterMetadata, err = user.Client.GetNewsletterInfo(portal.Key.JID)
				if err != nil {
					return err
				}
			}
			if groupInfo == nil {
				groupInfo = newsletterToGroupInfo(newsletterMetadata)
			}
		} else if groupInfo == nil || !isFullInfo {
			foundInfo, err := user.Client.GetGroupInfo(portal.Key.JID)

			// Ensure that the user is actually a participant in the conversation
			// before creating the matrix room
			if errors.Is(err, whatsmeow.ErrNotInGroup) {
				log.Debug().Msg("Skipping creating room because the user is not a participant")
				err = user.bridge.DB.BackfillQueue.DeleteAllForPortal(ctx, user.MXID, portal.Key)
				if err != nil {
					log.Err(err).Msg("Failed to delete backfill queue for portal")
				}
				err = user.bridge.DB.HistorySync.DeleteAllMessagesForPortal(ctx, user.MXID, portal.Key)
				if err != nil {
					log.Err(err).Msg("Failed to delete historical messages for portal")
				}
				return err
			} else if err != nil {
				log.Err(err).Msg("Failed to get group info")
			} else {
				groupInfo = foundInfo
				isFullInfo = true
			}
		}
		if groupInfo != nil {
			portal.Name = groupInfo.Name
			portal.Topic = groupInfo.Topic
			portal.IsParent = groupInfo.IsParent
			portal.ParentGroup = groupInfo.LinkedParentJID
			if groupInfo.IsEphemeral {
				portal.ExpirationTime = groupInfo.DisappearingTimer
			}
		}
		if portal.IsNewsletter() {
			portal.UpdateNewsletterAvatar(ctx, user, newsletterMetadata)
		} else {
			portal.UpdateAvatar(ctx, user, types.EmptyJID, false)
		}
	}

	powerLevels := portal.GetBasePowerLevels()

	if groupInfo != nil {
		if groupInfo.IsAnnounce {
			powerLevels.EventsDefault = 50
		}
		if groupInfo.IsLocked {
			powerLevels.EnsureEventLevel(event.StateRoomName, 50)
			powerLevels.EnsureEventLevel(event.StateRoomAvatar, 50)
			powerLevels.EnsureEventLevel(event.StateTopic, 50)
		}
	}
	if newsletterMetadata != nil && newsletterMetadata.ViewerMeta != nil {
		switch newsletterMetadata.ViewerMeta.Role {
		case types.NewsletterRoleAdmin:
			powerLevels.EnsureUserLevel(user.MXID, 50)
		case types.NewsletterRoleOwner:
			powerLevels.EnsureUserLevel(user.MXID, 95)
		}
	}

	bridgeInfoStateKey, bridgeInfo := portal.getBridgeInfo()

	initialState := []*event.Event{{
		Type: event.StatePowerLevels,
		Content: event.Content{
			Parsed: powerLevels,
		},
	}, {
		Type:     event.StateBridge,
		Content:  event.Content{Parsed: bridgeInfo},
		StateKey: &bridgeInfoStateKey,
	}, {
		// TODO remove this once https://github.com/matrix-org/matrix-doc/pull/2346 is in spec
		Type:     event.StateHalfShotBridge,
		Content:  event.Content{Parsed: bridgeInfo},
		StateKey: &bridgeInfoStateKey,
	}}
	var invite []id.UserID
	if portal.bridge.Config.Bridge.Encryption.Default {
		initialState = append(initialState, &event.Event{
			Type: event.StateEncryption,
			Content: event.Content{
				Parsed: portal.GetEncryptionEventContent(),
			},
		})
		portal.Encrypted = true
		if portal.IsPrivateChat() {
			invite = append(invite, portal.bridge.Bot.UserID)
		}
	}
	if !portal.AvatarURL.IsEmpty() && portal.shouldSetDMRoomMetadata() {
		initialState = append(initialState, &event.Event{
			Type: event.StateRoomAvatar,
			Content: event.Content{
				Parsed: event.RoomAvatarEventContent{URL: portal.AvatarURL.CUString()},
			},
		})
		portal.AvatarSet = true
	} else {
		portal.AvatarSet = false
	}

	creationContent := make(map[string]interface{})
	if !portal.bridge.Config.Bridge.FederateRooms {
		creationContent["m.federate"] = false
	}
	if portal.IsParent {
		creationContent["type"] = event.RoomTypeSpace
	} else if parent := portal.GetParentPortal(); parent != nil && parent.MXID != "" {
		initialState = append(initialState, &event.Event{
			Type:     event.StateSpaceParent,
			StateKey: proto.String(parent.MXID.String()),
			Content: event.Content{
				Parsed: &event.SpaceParentEventContent{
					Via:       []string{portal.bridge.Config.Homeserver.Domain},
					Canonical: true,
				},
			},
		})
	}
	autoJoinInvites := portal.bridge.SpecVersions.Supports(mautrix.BeeperFeatureAutojoinInvites)
	if autoJoinInvites {
		log.Debug().Msg("Hungryserv mode: adding all group members in create request")
		if groupInfo != nil && !portal.IsNewsletter() {
			// TODO non-hungryserv could also include all members in invites, and then send joins manually?
			participants, powerLevels := portal.SyncParticipants(ctx, user, groupInfo)
			invite = append(invite, participants...)
			if initialState[0].Type != event.StatePowerLevels {
				panic(fmt.Errorf("unexpected type %s in first initial state event", initialState[0].Type.Type))
			}
			initialState[0].Content.Parsed = powerLevels
		} else {
			invite = append(invite, user.MXID)
		}
	}
	req := &mautrix.ReqCreateRoom{
		Visibility:      "private",
		Name:            portal.Name,
		Topic:           portal.Topic,
		Invite:          invite,
		Preset:          "private_chat",
		IsDirect:        portal.IsPrivateChat(),
		InitialState:    initialState,
		CreationContent: creationContent,

		BeeperAutoJoinInvites: autoJoinInvites,
	}
	if !portal.shouldSetDMRoomMetadata() {
		req.Name = ""
	}
	legacyBackfill := user.bridge.Config.Bridge.HistorySync.Backfill && backfill && !user.bridge.SpecVersions.Supports(mautrix.BeeperFeatureBatchSending)
	var backfillStarted bool
	if legacyBackfill {
		portal.latestEventBackfillLock.Lock()
		defer func() {
			if !backfillStarted {
				portal.latestEventBackfillLock.Unlock()
			}
		}()
	}
	resp, err := intent.CreateRoom(ctx, req)
	if err != nil {
		return err
	}
	log.Info().Stringer("room_id", resp.RoomID).Msg("Matrix room created")
	portal.InSpace = false
	portal.NameSet = len(req.Name) > 0
	portal.TopicSet = len(req.Topic) > 0
	portal.MXID = resp.RoomID
	portal.updateLogger()
	portal.bridge.portalsLock.Lock()
	portal.bridge.portalsByMXID[portal.MXID] = portal
	portal.bridge.portalsLock.Unlock()
	err = portal.Update(ctx)
	if err != nil {
		log.Err(err).Msg("Failed to save portal after creating room")
	}

	// We set the memberships beforehand to make sure the encryption key exchange in initial backfill knows the users are here.
	inviteMembership := event.MembershipInvite
	if autoJoinInvites {
		inviteMembership = event.MembershipJoin
	}
	for _, userID := range invite {
		err = portal.bridge.StateStore.SetMembership(ctx, portal.MXID, userID, inviteMembership)
		if err != nil {
			log.Err(err).Stringer("user_id", userID).Msg("Failed to update membership in state store")
		}
	}

	if !autoJoinInvites {
		portal.ensureUserInvited(ctx, user)
	}
	user.syncChatDoublePuppetDetails(ctx, portal, true)

	go portal.updateCommunitySpace(ctx, user, true, true)
	go portal.addToPersonalSpace(ctx, user)

	if !portal.IsNewsletter() && groupInfo != nil && !autoJoinInvites {
		portal.SyncParticipants(ctx, user, groupInfo)
	}
	//if broadcastMetadata != nil {
	//	portal.SyncBroadcastRecipients(user, broadcastMetadata)
	//}
	if portal.IsPrivateChat() {
		puppet := user.bridge.GetPuppetByJID(portal.Key.JID)

		if portal.bridge.Config.Bridge.Encryption.Default {
			err = portal.bridge.Bot.EnsureJoined(ctx, portal.MXID)
			if err != nil {
				log.Err(err).Msg("Failed to ensure bridge bot is joined to created portal")
			}
		}

		user.UpdateDirectChats(ctx, map[id.UserID][]id.RoomID{puppet.MXID: {portal.MXID}})
	} else if portal.IsParent {
		portal.updateChildRooms(ctx)
	}

	if user.bridge.Config.Bridge.HistorySync.Backfill && backfill {
		if legacyBackfill {
			backfillStarted = true
			go portal.legacyBackfill(context.WithoutCancel(ctx), user)
		} else {
			portals := []*Portal{portal}
			user.EnqueueImmediateBackfills(ctx, portals)
			user.EnqueueDeferredBackfills(ctx, portals)
			user.BackfillQueue.ReCheck()
		}
	}
	return nil
}

func (portal *Portal) addToPersonalSpace(ctx context.Context, user *User) {
	spaceID := user.GetSpaceRoom(ctx)
	if len(spaceID) == 0 || user.IsInSpace(ctx, portal.Key) {
		return
	}
	_, err := portal.bridge.Bot.SendStateEvent(ctx, spaceID, event.StateSpaceChild, portal.MXID.String(), &event.SpaceChildEventContent{
		Via: []string{portal.bridge.Config.Homeserver.Domain},
	})
	if err != nil {
		zerolog.Ctx(ctx).Err(err).Stringer("space_id", spaceID).Msg("Failed to add portal to user's personal filtering space")
	} else {
		zerolog.Ctx(ctx).Debug().Stringer("space_id", spaceID).Msg("Added portal to user's personal filtering space")
		user.MarkInSpace(ctx, portal.Key)
	}
}

func (portal *Portal) removeSpaceParentEvent(space id.RoomID) {
	_, err := portal.MainIntent().SendStateEvent(context.TODO(), portal.MXID, event.StateSpaceParent, space.String(), &event.SpaceParentEventContent{})
	if err != nil {
		portal.zlog.Err(err).Stringer("space_mxid", space).Msg("Failed to send m.space.parent event to remove portal from space")
	}
}

func (portal *Portal) updateCommunitySpace(ctx context.Context, user *User, add, updateInfo bool) bool {
	if add == portal.InSpace {
		return false
	}
	// TODO if this function is changed to use the context logger, updateChildRooms should add the child portal info to the logger
	log := portal.zlog.With().Stringer("room_id", portal.MXID).Logger()
	space := portal.GetParentPortal()
	if space == nil {
		return false
	} else if space.MXID == "" {
		if !add || user == nil {
			return false
		}
		log.Debug().Stringer("parent_group_jid", space.Key.JID).Msg("Creating portal for parent group")
		err := space.CreateMatrixRoom(ctx, user, nil, nil, false, false)
		if err != nil {
			log.Err(err).Msg("Failed to create portal for parent group")
			return false
		}
	}

	var parentContent event.SpaceParentEventContent
	var childContent event.SpaceChildEventContent
	if add {
		parentContent.Canonical = true
		parentContent.Via = []string{portal.bridge.Config.Homeserver.Domain}
		childContent.Via = []string{portal.bridge.Config.Homeserver.Domain}
		log.Debug().
			Stringer("space_mxid", space.MXID).
			Stringer("parent_group_jid", space.Key.JID).
			Msg("Adding room to parent group space")
	} else {
		log.Debug().
			Stringer("space_mxid", space.MXID).
			Stringer("parent_group_jid", space.Key.JID).
			Msg("Removing room from parent group space")
	}

	_, err := space.MainIntent().SendStateEvent(ctx, space.MXID, event.StateSpaceChild, portal.MXID.String(), &childContent)
	if err != nil {
		log.Err(err).Stringer("space_mxid", space.MXID).Msg("Failed to send m.space.child event")
		return false
	}
	_, err = portal.MainIntent().SendStateEvent(ctx, portal.MXID, event.StateSpaceParent, space.MXID.String(), &parentContent)
	if err != nil {
		log.Err(err).Stringer("space_mxid", space.MXID).Msg("Failed to send m.space.parent event")
	}
	portal.InSpace = add
	if updateInfo {
		err = portal.Update(ctx)
		if err != nil {
			log.Err(err).Msg("Failed to save portal after updating parent space")
		}
		portal.UpdateBridgeInfo(ctx)
	}
	return true
}

func (portal *Portal) IsPrivateChat() bool {
	return portal.Key.JID.Server == types.DefaultUserServer
}

func (portal *Portal) IsGroupChat() bool {
	return portal.Key.JID.Server == types.GroupServer
}

func (portal *Portal) IsBroadcastList() bool {
	return portal.Key.JID.Server == types.BroadcastServer
}

func (portal *Portal) IsNewsletter() bool {
	return portal.Key.JID.Server == types.NewsletterServer
}

func (portal *Portal) IsStatusBroadcastList() bool {
	return portal.Key.JID == types.StatusBroadcastJID
}

func (portal *Portal) HasRelaybot() bool {
	return portal.bridge.Config.Bridge.Relay.Enabled && len(portal.RelayUserID) > 0
}

func (portal *Portal) GetRelayUser() *User {
	if !portal.HasRelaybot() {
		return nil
	} else if portal.relayUser == nil {
		portal.relayUser = portal.bridge.GetUserByMXID(portal.RelayUserID)
	}
	return portal.relayUser
}

func (portal *Portal) GetParentPortal() *Portal {
	if portal.ParentGroup.IsEmpty() {
		return nil
	} else if portal.parentPortal == nil {
		portal.parentPortal = portal.bridge.GetPortalByJID(database.NewPortalKey(portal.ParentGroup, portal.ParentGroup))
	}
	return portal.parentPortal
}

func (portal *Portal) MainIntent() *appservice.IntentAPI {
	if portal.IsPrivateChat() {
		return portal.bridge.GetPuppetByJID(portal.Key.JID).DefaultIntent()
	}
	return portal.bridge.Bot
}

func (portal *Portal) addReplyMention(content *event.MessageEventContent, sender types.JID, senderMXID id.UserID) {
	if content.Mentions == nil || (sender.IsEmpty() && senderMXID == "") {
		return
	}
	// TODO handle lids
	if senderMXID == "" && sender.Server == types.DefaultUserServer {
		if user := portal.bridge.GetUserByJID(sender); user != nil {
			senderMXID = user.MXID
		} else {
			puppet := portal.bridge.GetPuppetByJID(sender)
			senderMXID = puppet.MXID
		}
	}
	if senderMXID != "" && !slices.Contains(content.Mentions.UserIDs, senderMXID) {
		content.Mentions.UserIDs = append(content.Mentions.UserIDs, senderMXID)
	}
}

func (portal *Portal) SetReply(ctx context.Context, content *event.MessageEventContent, replyTo *ReplyInfo, isHungryBackfill bool) bool {
	if replyTo == nil {
		return false
	}
	log := zerolog.Ctx(ctx).With().
		Object("reply_to", replyTo).
		Str("action", "SetReply").
		Logger()
	key := portal.Key
	targetPortal := portal
	defer func() {
		if content.RelatesTo != nil && content.RelatesTo.InReplyTo != nil && targetPortal != portal {
			content.RelatesTo.InReplyTo.UnstableRoomID = targetPortal.MXID
		}
	}()
	if portal.bridge.Config.Bridge.CrossRoomReplies && !replyTo.Chat.IsEmpty() && replyTo.Chat != key.JID {
		if replyTo.Chat.Server == types.GroupServer {
			key = database.NewPortalKey(replyTo.Chat, types.EmptyJID)
		} else if replyTo.Chat == types.StatusBroadcastJID {
			key = database.NewPortalKey(replyTo.Chat, key.Receiver)
		}
		if key != portal.Key {
			targetPortal = portal.bridge.GetExistingPortalByJID(key)
			if targetPortal == nil {
				return false
			}
		}
	}
	message, err := portal.bridge.DB.Message.GetByJID(ctx, key, replyTo.MessageID)
	if err != nil {
		log.Err(err).Msg("Failed to get reply target from database")
		return false
	} else if message == nil || message.IsFakeMXID() {
		if isHungryBackfill {
			content.RelatesTo = (&event.RelatesTo{}).SetReplyTo(targetPortal.deterministicEventID(replyTo.Sender, replyTo.MessageID, ""))
			portal.addReplyMention(content, replyTo.Sender, "")
			return true
		} else {
			log.Warn().Msg("Failed to find reply target")
		}
		return false
	}
	portal.addReplyMention(content, message.Sender, message.SenderMXID)
	content.RelatesTo = (&event.RelatesTo{}).SetReplyTo(message.MXID)
	if portal.bridge.Config.Bridge.DisableReplyFallbacks {
		return true
	}
	evt, err := targetPortal.MainIntent().GetEvent(ctx, targetPortal.MXID, message.MXID)
	if err != nil {
		log.Warn().Err(err).Msg("Failed to get reply target event")
		return true
	}
	_ = evt.Content.ParseRaw(evt.Type)
	if evt.Type == event.EventEncrypted {
		decryptedEvt, err := portal.bridge.Crypto.Decrypt(ctx, evt)
		if err != nil {
			log.Warn().Err(err).Msg("Failed to decrypt reply target event")
		} else {
			evt = decryptedEvt
		}
	}
	content.SetReply(evt)
	return true
}

func (portal *Portal) HandleMessageReaction(ctx context.Context, intent *appservice.IntentAPI, user *User, info *types.MessageInfo, reaction *waProto.ReactionMessage, existingMsg *database.Message) {
	if existingMsg != nil {
		_, _ = portal.MainIntent().RedactEvent(ctx, portal.MXID, existingMsg.MXID, mautrix.ReqRedact{
			Reason: "The undecryptable message was actually a reaction",
		})
	}

	targetJID := reaction.GetKey().GetId()
	log := zerolog.Ctx(ctx).With().
		Str("reaction_target_id", targetJID).
		Logger()
	if reaction.GetText() == "" {
		existing, err := portal.bridge.DB.Reaction.GetByTargetJID(ctx, portal.Key, targetJID, info.Sender)
		if err != nil {
			log.Err(err).Msg("Failed to get existing reaction to remove")
			return
		} else if existing == nil {
			log.Debug().Msg("Dropping removal of unknown reaction")
			return
		}

		resp, err := intent.RedactEvent(ctx, portal.MXID, existing.MXID)
		if err != nil {
			log.Err(err).
				Stringer("reaction_mxid", existing.MXID).
				Msg("Failed to redact reaction")
		}
		portal.finishHandling(ctx, existingMsg, info, resp.EventID, intent.UserID, database.MsgReaction, 0, database.MsgNoError)
		err = existing.Delete(ctx)
		if err != nil {
			log.Err(err).Msg("Failed to delete reaction from database")
		}
	} else {
		target, err := portal.bridge.DB.Message.GetByJID(ctx, portal.Key, targetJID)
		if err != nil {
			log.Err(err).Msg("Failed to get reaction target message from database")
			return
		} else if target == nil {
			log.Debug().Msg("Dropping reaction to unknown message")
			return
		}

		var content event.ReactionEventContent
		content.RelatesTo = event.RelatesTo{
			Type:    event.RelAnnotation,
			EventID: target.MXID,
			Key:     variationselector.Add(reaction.GetText()),
		}
		resp, err := intent.SendMassagedMessageEvent(ctx, portal.MXID, event.EventReaction, &content, info.Timestamp.UnixMilli())
		if err != nil {
			log.Err(err).Msg("Failed to bridge reaction")
			return
		}

		portal.finishHandling(ctx, existingMsg, info, resp.EventID, intent.UserID, database.MsgReaction, 0, database.MsgNoError)
		portal.upsertReaction(ctx, intent, target.JID, info.Sender, resp.EventID, info.ID)
	}
}

func (portal *Portal) HandleMessageRevoke(ctx context.Context, user *User, info *types.MessageInfo, key *waProto.MessageKey) bool {
	log := zerolog.Ctx(ctx).With().Str("revoke_target_id", key.GetId()).Logger()
	msg, err := portal.bridge.DB.Message.GetByJID(ctx, portal.Key, key.GetId())
	if err != nil {
		log.Err(err).Msg("Failed to get revoke target message from database")
		return false
	} else if msg == nil || msg.IsFakeMXID() {
		return false
	}
	intent := portal.bridge.GetPuppetByJID(info.Sender).IntentFor(portal)
	_, err = intent.RedactEvent(ctx, portal.MXID, msg.MXID)
	if errors.Is(err, mautrix.MForbidden) {
		_, err = portal.MainIntent().RedactEvent(ctx, portal.MXID, msg.MXID)
	}
	if err != nil {
		log.Err(err).Stringer("revoke_target_mxid", msg.MXID).Msg("Failed to redact message from revoke")
	} else if err = msg.Delete(ctx); err != nil {
		log.Err(err).Msg("Failed to delete message from database after revoke")
	}
	return true
}

func (portal *Portal) deleteForMe(ctx context.Context, user *User, content *events.DeleteForMe) bool {
	matrixUsers, err := portal.GetMatrixUsers(ctx)
	if err != nil {
		portal.zlog.Err(err).Msg("Failed to get Matrix users in portal to see if DeleteForMe should be handled")
		return false
	}
	if len(matrixUsers) == 1 && matrixUsers[0] == user.MXID {
		msg, err := portal.bridge.DB.Message.GetByJID(ctx, portal.Key, content.MessageID)
		if msg == nil || msg.IsFakeMXID() {
			return false
		}
		_, err = portal.MainIntent().RedactEvent(ctx, portal.MXID, msg.MXID)
		if err != nil {
			portal.zlog.Err(err).Str("message_id", msg.JID).Msg("Failed to redact message from DeleteForMe")
		} else if err = msg.Delete(ctx); err != nil {
			portal.zlog.Err(err).Str("message_id", msg.JID).Msg("Failed to delete message from database after DeleteForMe")
		}
		return true
	}
	return false
}

func (portal *Portal) sendMainIntentMessage(ctx context.Context, content *event.MessageEventContent) (*mautrix.RespSendEvent, error) {
	return portal.sendMessage(ctx, portal.MainIntent(), event.EventMessage, content, nil, 0)
}

func (portal *Portal) encrypt(ctx context.Context, intent *appservice.IntentAPI, content *event.Content, eventType event.Type) (event.Type, error) {
	if !portal.Encrypted || portal.bridge.Crypto == nil {
		return eventType, nil
	}
	intent.AddDoublePuppetValue(content)
	// TODO maybe the locking should be inside mautrix-go?
	portal.encryptLock.Lock()
	defer portal.encryptLock.Unlock()
	err := portal.bridge.Crypto.Encrypt(ctx, portal.MXID, eventType, content)
	if err != nil {
		return eventType, fmt.Errorf("failed to encrypt event: %w", err)
	}
	return event.EventEncrypted, nil
}

func (portal *Portal) sendMessage(ctx context.Context, intent *appservice.IntentAPI, eventType event.Type, content *event.MessageEventContent, extraContent map[string]interface{}, timestamp int64) (*mautrix.RespSendEvent, error) {
	wrappedContent := event.Content{Parsed: content, Raw: extraContent}
	var err error
	eventType, err = portal.encrypt(ctx, intent, &wrappedContent, eventType)
	if err != nil {
		return nil, err
	}

	_, _ = intent.UserTyping(ctx, portal.MXID, false, 0)
	if timestamp == 0 {
		return intent.SendMessageEvent(ctx, portal.MXID, eventType, &wrappedContent)
	} else {
		return intent.SendMassagedMessageEvent(ctx, portal.MXID, eventType, &wrappedContent, timestamp)
	}
}

type ReplyInfo struct {
	MessageID types.MessageID
	Chat      types.JID
	Sender    types.JID
}

func (r *ReplyInfo) Equals(other *ReplyInfo) bool {
	if r == nil {
		return other == nil
	} else if other == nil {
		return false
	}
	return r.MessageID == other.MessageID && r.Chat == other.Chat && r.Sender == other.Sender
}

func (r ReplyInfo) MarshalZerologObject(e *zerolog.Event) {
	e.Str("message_id", r.MessageID)
	e.Str("chat_jid", r.Chat.String())
	e.Str("sender_jid", r.Sender.String())
}

type Replyable interface {
	GetStanzaID() string
	GetParticipant() string
	GetRemoteJid() string
}

func GetReply(replyable Replyable) *ReplyInfo {
	if replyable.GetStanzaID() == "" {
		return nil
	}
	sender, err := types.ParseJID(replyable.GetParticipant())
	if err != nil {
		return nil
	}
	chat, _ := types.ParseJID(replyable.GetRemoteJid())
	return &ReplyInfo{
		MessageID: types.MessageID(replyable.GetStanzaID()),
		Chat:      chat,
		Sender:    sender,
	}
}

type ConvertedMessage struct {
	Intent  *appservice.IntentAPI
	Type    event.Type
	Content *event.MessageEventContent
	Extra   map[string]interface{}
	Caption *event.MessageEventContent

	MultiEvent []*event.MessageEventContent

	ReplyTo   *ReplyInfo
	ExpiresIn time.Duration
	Error     database.MessageErrorType
	MediaKey  []byte
}

func (cm *ConvertedMessage) MergeCaption() {
	if cm.Caption == nil {
		return
	}
	cm.Content.FileName = cm.Content.Body
	extensibleCaption := map[string]interface{}{
		"org.matrix.msc1767.text": cm.Caption.Body,
	}
	cm.Extra["org.matrix.msc1767.caption"] = extensibleCaption
	cm.Content.Body = cm.Caption.Body
	if cm.Caption.Format == event.FormatHTML {
		cm.Content.Format = event.FormatHTML
		cm.Content.FormattedBody = cm.Caption.FormattedBody
		extensibleCaption["org.matrix.msc1767.html"] = cm.Caption.FormattedBody
	}
	cm.Caption = nil
}
func (portal *Portal) convertTextMessage(ctx context.Context, intent *appservice.IntentAPI, source *User, msg *waProto.Message) *ConvertedMessage {
	content := &event.MessageEventContent{
		Body:    msg.GetConversation(),
		MsgType: event.MsgText,
	}
	if len(msg.GetExtendedTextMessage().GetText()) > 0 {
		content.Body = msg.GetExtendedTextMessage().GetText()
	}

	contextInfo := msg.GetExtendedTextMessage().GetContextInfo()
	portal.bridge.Formatter.ParseWhatsApp(ctx, portal.MXID, content, contextInfo.GetMentionedJID(), false, false)
	expiresIn := time.Duration(contextInfo.GetExpiration()) * time.Second
	extraAttrs := map[string]interface{}{}
	extraAttrs["com.beeper.linkpreviews"] = portal.convertURLPreviewToBeeper(ctx, intent, source, msg.GetExtendedTextMessage())

	return &ConvertedMessage{
		Intent:    intent,
		Type:      event.EventMessage,
		Content:   content,
		ReplyTo:   GetReply(contextInfo),
		ExpiresIn: expiresIn,
		Extra:     extraAttrs,
	}
}

func (portal *Portal) convertTemplateMessage(ctx context.Context, intent *appservice.IntentAPI, source *User, info *types.MessageInfo, tplMsg *waProto.TemplateMessage) *ConvertedMessage {
	converted := &ConvertedMessage{
		Intent: intent,
		Type:   event.EventMessage,
		Content: &event.MessageEventContent{
			Body:    "Unsupported business message",
			MsgType: event.MsgText,
		},
		ReplyTo:   GetReply(tplMsg.GetContextInfo()),
		ExpiresIn: time.Duration(tplMsg.GetContextInfo().GetExpiration()) * time.Second,
	}

	tpl := tplMsg.GetHydratedTemplate()
	if tpl == nil {
		return converted
	}
	content := tpl.GetHydratedContentText()
	if buttons := tpl.GetHydratedButtons(); len(buttons) > 0 {
		addButtonText := false
		descriptions := make([]string, len(buttons))
		for i, rawButton := range buttons {
			switch button := rawButton.GetHydratedButton().(type) {
			case *waProto.HydratedTemplateButton_QuickReplyButton:
				descriptions[i] = fmt.Sprintf("<%s>", button.QuickReplyButton.GetDisplayText())
				addButtonText = true
			case *waProto.HydratedTemplateButton_UrlButton:
				descriptions[i] = fmt.Sprintf("[%s](%s)", button.UrlButton.GetDisplayText(), button.UrlButton.GetURL())
			case *waProto.HydratedTemplateButton_CallButton:
				descriptions[i] = fmt.Sprintf("[%s](tel:%s)", button.CallButton.GetDisplayText(), button.CallButton.GetPhoneNumber())
			}
		}
		description := strings.Join(descriptions, " - ")
		if addButtonText {
			description += "\nUse the WhatsApp app to click buttons"
		}
		content = fmt.Sprintf("%s\n\n%s", content, description)
	}
	if footer := tpl.GetHydratedFooterText(); footer != "" {
		content = fmt.Sprintf("%s\n\n%s", content, footer)
	}

	var convertedTitle *ConvertedMessage
	switch title := tpl.GetTitle().(type) {
	case *waProto.TemplateMessage_HydratedFourRowTemplate_DocumentMessage:
		convertedTitle = portal.convertMediaMessage(ctx, intent, source, info, title.DocumentMessage, "file attachment", false)
	case *waProto.TemplateMessage_HydratedFourRowTemplate_ImageMessage:
		convertedTitle = portal.convertMediaMessage(ctx, intent, source, info, title.ImageMessage, "photo", false)
	case *waProto.TemplateMessage_HydratedFourRowTemplate_VideoMessage:
		convertedTitle = portal.convertMediaMessage(ctx, intent, source, info, title.VideoMessage, "video attachment", false)
	case *waProto.TemplateMessage_HydratedFourRowTemplate_LocationMessage:
		content = fmt.Sprintf("Unsupported location message\n\n%s", content)
	case *waProto.TemplateMessage_HydratedFourRowTemplate_HydratedTitleText:
		content = fmt.Sprintf("%s\n\n%s", title.HydratedTitleText, content)
	}

	converted.Content.Body = content
	portal.bridge.Formatter.ParseWhatsApp(ctx, portal.MXID, converted.Content, nil, true, false)
	if convertedTitle != nil {
		converted.MediaKey = convertedTitle.MediaKey
		converted.Extra = convertedTitle.Extra
		converted.Caption = converted.Content
		converted.Content = convertedTitle.Content
		converted.Error = convertedTitle.Error
	}
	if converted.Extra == nil {
		converted.Extra = make(map[string]interface{})
	}
	converted.Extra["fi.mau.whatsapp.hydrated_template_id"] = tpl.GetTemplateID()
	return converted
}

func (portal *Portal) convertTemplateButtonReplyMessage(ctx context.Context, intent *appservice.IntentAPI, msg *waProto.TemplateButtonReplyMessage) *ConvertedMessage {
	return &ConvertedMessage{
		Intent: intent,
		Type:   event.EventMessage,
		Content: &event.MessageEventContent{
			Body:    msg.GetSelectedDisplayText(),
			MsgType: event.MsgText,
		},
		Extra: map[string]interface{}{
			"fi.mau.whatsapp.template_button_reply": map[string]interface{}{
				"id":    msg.GetSelectedID(),
				"index": msg.GetSelectedIndex(),
			},
		},
		ReplyTo:   GetReply(msg.GetContextInfo()),
		ExpiresIn: time.Duration(msg.GetContextInfo().GetExpiration()) * time.Second,
	}
}

func (portal *Portal) convertListMessage(ctx context.Context, intent *appservice.IntentAPI, source *User, msg *waProto.ListMessage) *ConvertedMessage {
	converted := &ConvertedMessage{
		Intent: intent,
		Type:   event.EventMessage,
		Content: &event.MessageEventContent{
			Body:    "Unsupported business message",
			MsgType: event.MsgText,
		},
		ReplyTo:   GetReply(msg.GetContextInfo()),
		ExpiresIn: time.Duration(msg.GetContextInfo().GetExpiration()) * time.Second,
	}
	body := msg.GetDescription()
	if msg.GetTitle() != "" {
		if body == "" {
			body = msg.GetTitle()
		} else {
			body = fmt.Sprintf("%s\n\n%s", msg.GetTitle(), body)
		}
	}
	randomID := random.String(64)
	body = fmt.Sprintf("%s\n%s", body, randomID)
	if msg.GetFooterText() != "" {
		body = fmt.Sprintf("%s\n\n%s", body, msg.GetFooterText())
	}
	converted.Content.Body = body
	portal.bridge.Formatter.ParseWhatsApp(ctx, portal.MXID, converted.Content, nil, false, true)

	var optionsMarkdown strings.Builder
	_, _ = fmt.Fprintf(&optionsMarkdown, "#### %s\n", msg.GetButtonText())
	for _, section := range msg.GetSections() {
		nesting := ""
		if section.GetTitle() != "" {
			_, _ = fmt.Fprintf(&optionsMarkdown, "* %s\n", section.GetTitle())
			nesting = "  "
		}
		for _, row := range section.GetRows() {
			if row.GetDescription() != "" {
				_, _ = fmt.Fprintf(&optionsMarkdown, "%s* %s: %s\n", nesting, row.GetTitle(), row.GetDescription())
			} else {
				_, _ = fmt.Fprintf(&optionsMarkdown, "%s* %s\n", nesting, row.GetTitle())
			}
		}
	}
	optionsMarkdown.WriteString("\nUse the WhatsApp app to respond")
	rendered := format.RenderMarkdown(optionsMarkdown.String(), true, false)
	converted.Content.Body = strings.Replace(converted.Content.Body, randomID, rendered.Body, 1)
	converted.Content.FormattedBody = strings.Replace(converted.Content.FormattedBody, randomID, rendered.FormattedBody, 1)
	return converted
}

func (portal *Portal) convertListResponseMessage(ctx context.Context, intent *appservice.IntentAPI, msg *waProto.ListResponseMessage) *ConvertedMessage {
	var body string
	if msg.GetTitle() != "" {
		if msg.GetDescription() != "" {
			body = fmt.Sprintf("%s\n\n%s", msg.GetTitle(), msg.GetDescription())
		} else {
			body = msg.GetTitle()
		}
	} else if msg.GetDescription() != "" {
		body = msg.GetDescription()
	} else {
		body = "Unsupported list reply message"
	}
	return &ConvertedMessage{
		Intent: intent,
		Type:   event.EventMessage,
		Content: &event.MessageEventContent{
			Body:    body,
			MsgType: event.MsgText,
		},
		Extra: map[string]interface{}{
			"fi.mau.whatsapp.list_reply": map[string]interface{}{
				"row_id": msg.GetSingleSelectReply().GetSelectedRowID(),
			},
		},
		ReplyTo:   GetReply(msg.GetContextInfo()),
		ExpiresIn: time.Duration(msg.GetContextInfo().GetExpiration()) * time.Second,
	}
}

func (portal *Portal) convertPollUpdateMessage(ctx context.Context, intent *appservice.IntentAPI, source *User, info *types.MessageInfo, msg *waProto.PollUpdateMessage) *ConvertedMessage {
	log := zerolog.Ctx(ctx).With().
		Str("poll_id", msg.GetPollCreationMessageKey().GetId()).
		Logger()
	pollMessage, err := portal.bridge.DB.Message.GetByJID(ctx, portal.Key, msg.GetPollCreationMessageKey().GetId())
	if err != nil {
		log.Err(err).Msg("Failed to get poll message to convert vote")
		return nil
	} else if pollMessage == nil {
		log.Warn().Msg("Poll message not found for converting vote message")
		return nil
	}
	vote, err := source.Client.DecryptPollVote(&events.Message{
		Info:    *info,
		Message: &waProto.Message{PollUpdateMessage: msg},
	})
	if err != nil {
		log.Err(err).Msg("Failed to decrypt vote message")
		return nil
	}
	selectedHashes := make([]string, len(vote.GetSelectedOptions()))
	if pollMessage.Type == database.MsgMatrixPoll {
		mappedAnswers, err := pollMessage.GetPollOptionIDs(ctx, vote.GetSelectedOptions())
		if err != nil {
			log.Err(err).Msg("Failed to get poll option IDs")
			return nil
		}
		for i, opt := range vote.GetSelectedOptions() {
			if len(opt) != 32 {
				log.Warn().Int("hash_len", len(opt)).Msg("Unexpected option hash length in vote")
				continue
			}
			var ok bool
			selectedHashes[i], ok = mappedAnswers[[32]byte(opt)]
			if !ok {
				log.Warn().Hex("option_hash", opt).Msg("Didn't find ID for option in vote")
			}
		}
	} else {
		for i, opt := range vote.GetSelectedOptions() {
			selectedHashes[i] = hex.EncodeToString(opt)
		}
	}

	evtType := TypeMSC3381PollResponse
	//if portal.bridge.Config.Bridge.ExtEvPolls == 2 {
	//	evtType = TypeMSC3381V2PollResponse
	//}
	return &ConvertedMessage{
		Intent: intent,
		Type:   evtType,
		Content: &event.MessageEventContent{
			RelatesTo: &event.RelatesTo{
				Type:    event.RelReference,
				EventID: pollMessage.MXID,
			},
		},
		Extra: map[string]any{
			"org.matrix.msc3381.poll.response": map[string]any{
				"answers": selectedHashes,
			},
			//"org.matrix.msc3381.v2.selections": selectedHashes,
		},
	}
}

func (portal *Portal) convertPollCreationMessage(ctx context.Context, intent *appservice.IntentAPI, msg *waProto.PollCreationMessage) *ConvertedMessage {
	optionNames := make([]string, len(msg.GetOptions()))
	optionsListText := make([]string, len(optionNames))
	optionsListHTML := make([]string, len(optionNames))
	msc3381Answers := make([]map[string]any, len(optionNames))
	msc3381V2Answers := make([]map[string]any, len(optionNames))
	for i, opt := range msg.GetOptions() {
		optionNames[i] = opt.GetOptionName()
		optionsListText[i] = fmt.Sprintf("%d. %s\n", i+1, optionNames[i])
		optionsListHTML[i] = fmt.Sprintf("<li>%s</li>", event.TextToHTML(optionNames[i]))
		optionHash := sha256.Sum256([]byte(opt.GetOptionName()))
		optionHashStr := hex.EncodeToString(optionHash[:])
		msc3381Answers[i] = map[string]any{
			"id":                      optionHashStr,
			"org.matrix.msc1767.text": opt.GetOptionName(),
		}
		msc3381V2Answers[i] = map[string]any{
			"org.matrix.msc3381.v2.id": optionHashStr,
			"org.matrix.msc1767.markup": []map[string]any{
				{"mimetype": "text/plain", "body": opt.GetOptionName()},
			},
		}
	}
	body := fmt.Sprintf("%s\n\n%s\n\n(This message is a poll. Please open WhatsApp to vote.)", msg.GetName(), strings.Join(optionsListText, "\n"))
	formattedBody := fmt.Sprintf("<p>%s</p><ol>%s</ol><p>(This message is a poll. Please open WhatsApp to vote.)</p>", event.TextToHTML(msg.GetName()), strings.Join(optionsListHTML, ""))
	maxChoices := int(msg.GetSelectableOptionsCount())
	if maxChoices <= 0 {
		maxChoices = len(optionNames)
	}
	evtType := event.EventMessage
	if portal.bridge.Config.Bridge.ExtEvPolls {
		evtType = TypeMSC3381PollStart
	}
	//else if portal.bridge.Config.Bridge.ExtEvPolls == 2 {
	//	evtType.Type = "org.matrix.msc3381.v2.poll.start"
	//}
	return &ConvertedMessage{
		Intent: intent,
		Type:   evtType,
		Content: &event.MessageEventContent{
			Body:          body,
			MsgType:       event.MsgText,
			Format:        event.FormatHTML,
			FormattedBody: formattedBody,
		},
		Extra: map[string]any{
			// Custom metadata
			"fi.mau.whatsapp.poll": map[string]any{
				"option_names":             optionNames,
				"selectable_options_count": msg.GetSelectableOptionsCount(),
			},

			// Slightly less extensible events (November 2022)
			//"org.matrix.msc1767.markup": []map[string]any{
			//	{"mimetype": "text/html", "body": formattedBody},
			//	{"mimetype": "text/plain", "body": body},
			//},
			//"org.matrix.msc3381.v2.poll": map[string]any{
			//	"kind":           "org.matrix.msc3381.v2.disclosed",
			//	"max_selections": maxChoices,
			//	"question": map[string]any{
			//		"org.matrix.msc1767.markup": []map[string]any{
			//			{"mimetype": "text/plain", "body": msg.GetName()},
			//		},
			//	},
			//	"answers": msc3381V2Answers,
			//},

			// Legacyest extensible events
			"org.matrix.msc1767.message": []map[string]any{
				{"mimetype": "text/html", "body": formattedBody},
				{"mimetype": "text/plain", "body": body},
			},
			"org.matrix.msc3381.poll.start": map[string]any{
				"kind":           "org.matrix.msc3381.poll.disclosed",
				"max_selections": maxChoices,
				"question": map[string]any{
					"org.matrix.msc1767.text": msg.GetName(),
				},
				"answers": msc3381Answers,
			},
		},
		ReplyTo:   GetReply(msg.GetContextInfo()),
		ExpiresIn: time.Duration(msg.GetContextInfo().GetExpiration()) * time.Second,
	}
}

func (portal *Portal) convertLiveLocationMessage(ctx context.Context, intent *appservice.IntentAPI, msg *waProto.LiveLocationMessage) *ConvertedMessage {
	content := &event.MessageEventContent{
		Body:    "Started sharing live location",
		MsgType: event.MsgNotice,
	}
	if len(msg.GetCaption()) > 0 {
		content.Body += ": " + msg.GetCaption()
	}
	content.Body += "\n\nUse the WhatsApp app to see the location."
	return &ConvertedMessage{
		Intent:    intent,
		Type:      event.EventMessage,
		Content:   content,
		ReplyTo:   GetReply(msg.GetContextInfo()),
		ExpiresIn: time.Duration(msg.GetContextInfo().GetExpiration()) * time.Second,
	}
}

func (portal *Portal) convertLocationMessage(ctx context.Context, intent *appservice.IntentAPI, msg *waProto.LocationMessage) *ConvertedMessage {
	url := msg.GetURL()
	if len(url) == 0 {
		url = fmt.Sprintf("https://maps.google.com/?q=%.5f,%.5f", msg.GetDegreesLatitude(), msg.GetDegreesLongitude())
	}
	name := msg.GetName()
	if len(name) == 0 {
		latChar := 'N'
		if msg.GetDegreesLatitude() < 0 {
			latChar = 'S'
		}
		longChar := 'E'
		if msg.GetDegreesLongitude() < 0 {
			longChar = 'W'
		}
		name = fmt.Sprintf("%.4f° %c %.4f° %c", math.Abs(msg.GetDegreesLatitude()), latChar, math.Abs(msg.GetDegreesLongitude()), longChar)
	}

	content := &event.MessageEventContent{
		MsgType:       event.MsgLocation,
		Body:          fmt.Sprintf("Location: %s\n%s\n%s", name, msg.GetAddress(), url),
		Format:        event.FormatHTML,
		FormattedBody: fmt.Sprintf("Location: <a href='%s'>%s</a><br>%s", url, name, msg.GetAddress()),
		GeoURI:        fmt.Sprintf("geo:%.5f,%.5f", msg.GetDegreesLatitude(), msg.GetDegreesLongitude()),
	}

	if len(msg.GetJPEGThumbnail()) > 0 {
		thumbnailMime := http.DetectContentType(msg.GetJPEGThumbnail())
		uploadedThumbnail, _ := intent.UploadBytes(ctx, msg.GetJPEGThumbnail(), thumbnailMime)
		if uploadedThumbnail != nil {
			cfg, _, _ := image.DecodeConfig(bytes.NewReader(msg.GetJPEGThumbnail()))
			content.Info = &event.FileInfo{
				ThumbnailInfo: &event.FileInfo{
					Size:     len(msg.GetJPEGThumbnail()),
					Width:    cfg.Width,
					Height:   cfg.Height,
					MimeType: thumbnailMime,
				},
				ThumbnailURL: uploadedThumbnail.ContentURI.CUString(),
			}
		}
	}

	return &ConvertedMessage{
		Intent:    intent,
		Type:      event.EventMessage,
		Content:   content,
		ReplyTo:   GetReply(msg.GetContextInfo()),
		ExpiresIn: time.Duration(msg.GetContextInfo().GetExpiration()) * time.Second,
	}
}

<<<<<<< HEAD
const inviteMsg = `%s<hr/>La invitación para unirse a "%s" expira en %s. Responda a este mensaje con <code>!wa aceptar</code> para aceptar la invitación.`
=======
const inviteMsg = `%s<hr/>This invitation to join "%s" expires at %s. Reply to this message with <code>!wa accept</code> to accept the invite.`
const inviteMsgBroken = `%s<hr/>This invitation to join "%s" expires at %s. However, the invite message is broken or unsupported and cannot be accepted.`
>>>>>>> 00ca0d84
const inviteMetaField = "fi.mau.whatsapp.invite"
const escapedInviteMetaField = `fi\.mau\.whatsapp\.invite`

type InviteMeta struct {
	JID        types.JID `json:"jid"`
	Code       string    `json:"code"`
	Expiration int64     `json:"expiration,string"`
	Inviter    types.JID `json:"inviter"`
}

func (portal *Portal) convertGroupInviteMessage(ctx context.Context, intent *appservice.IntentAPI, info *types.MessageInfo, msg *waProto.GroupInviteMessage) *ConvertedMessage {
	expiry := time.Unix(msg.GetInviteExpiration(), 0)
	template := inviteMsg
	var extraAttrs map[string]any
	groupJID, err := types.ParseJID(msg.GetGroupJID())
	if err != nil {
		zerolog.Ctx(ctx).Err(err).Str("invite_group_jid", msg.GetGroupJID()).Msg("Failed to parse invite group JID")
		template = inviteMsgBroken
	} else {
		extraAttrs = map[string]interface{}{
			inviteMetaField: InviteMeta{
				JID:        groupJID,
				Code:       msg.GetInviteCode(),
				Expiration: msg.GetInviteExpiration(),
				Inviter:    info.Sender.ToNonAD(),
			},
		}
	}

	htmlMessage := fmt.Sprintf(template, event.TextToHTML(msg.GetCaption()), msg.GetGroupName(), expiry)
	content := &event.MessageEventContent{
		MsgType:       event.MsgText,
		Body:          format.HTMLToText(htmlMessage),
		Format:        event.FormatHTML,
		FormattedBody: htmlMessage,
	}
	return &ConvertedMessage{
		Intent:    intent,
		Type:      event.EventMessage,
		Content:   content,
		Extra:     extraAttrs,
		ReplyTo:   GetReply(msg.GetContextInfo()),
		ExpiresIn: time.Duration(msg.GetContextInfo().GetExpiration()) * time.Second,
	}
}

func (portal *Portal) convertContactMessage(ctx context.Context, intent *appservice.IntentAPI, msg *waProto.ContactMessage) *ConvertedMessage {
	fileName := fmt.Sprintf("%s.vcf", msg.GetDisplayName())
	data := []byte(msg.GetVcard())
	mimeType := "text/vcard"
	uploadMimeType, file := portal.encryptFileInPlace(data, mimeType)

	uploadResp, err := intent.UploadBytesWithName(ctx, data, uploadMimeType, fileName)
	if err != nil {
		zerolog.Ctx(ctx).Err(err).Str("displayname", msg.GetDisplayName()).Msg("Failed to upload vcard")
		return nil
	}

	content := &event.MessageEventContent{
		Body:    fileName,
		MsgType: event.MsgFile,
		File:    file,
		Info: &event.FileInfo{
			MimeType: mimeType,
			Size:     len(msg.GetVcard()),
		},
	}
	if content.File != nil {
		content.File.URL = uploadResp.ContentURI.CUString()
	} else {
		content.URL = uploadResp.ContentURI.CUString()
	}

	return &ConvertedMessage{
		Intent:    intent,
		Type:      event.EventMessage,
		Content:   content,
		ReplyTo:   GetReply(msg.GetContextInfo()),
		ExpiresIn: time.Duration(msg.GetContextInfo().GetExpiration()) * time.Second,
	}
}

func (portal *Portal) convertContactsArrayMessage(ctx context.Context, intent *appservice.IntentAPI, msg *waProto.ContactsArrayMessage) *ConvertedMessage {
	name := msg.GetDisplayName()
	if len(name) == 0 {
		name = fmt.Sprintf("%d contactos", len(msg.GetContacts()))
	}
	contacts := make([]*event.MessageEventContent, 0, len(msg.GetContacts()))
	for _, contact := range msg.GetContacts() {
		converted := portal.convertContactMessage(ctx, intent, contact)
		if converted != nil {
			contacts = append(contacts, converted.Content)
		}
	}
	return &ConvertedMessage{
		Intent: intent,
		Type:   event.EventMessage,
		Content: &event.MessageEventContent{
			MsgType: event.MsgNotice,
			Body:    fmt.Sprintf("Envió %s", name),
		},
		ReplyTo:    GetReply(msg.GetContextInfo()),
		ExpiresIn:  time.Duration(msg.GetContextInfo().GetExpiration()) * time.Second,
		MultiEvent: contacts,
	}
}

func (portal *Portal) tryKickUser(ctx context.Context, userID id.UserID, intent *appservice.IntentAPI) error {
	_, err := intent.KickUser(ctx, portal.MXID, &mautrix.ReqKickUser{UserID: userID})
	if errors.Is(err, mautrix.MForbidden) {
		_, err = portal.MainIntent().KickUser(ctx, portal.MXID, &mautrix.ReqKickUser{UserID: userID})
	}
	return err
}

func (portal *Portal) removeUser(ctx context.Context, isSameUser bool, kicker *appservice.IntentAPI, target id.UserID, targetIntent *appservice.IntentAPI) {
	if !isSameUser || targetIntent == nil {
		err := portal.tryKickUser(ctx, target, kicker)
		if err != nil {
			zerolog.Ctx(ctx).Warn().Err(err).Stringer("target_mxid", target).Msg("Failed to kick user from portal")
			if targetIntent != nil {
				_, _ = targetIntent.LeaveRoom(ctx, portal.MXID)
			}
		}
	} else {
		_, err := targetIntent.LeaveRoom(ctx, portal.MXID)
		if err != nil {
			zerolog.Ctx(ctx).Warn().Err(err).Stringer("target_mxid", target).Msg("Failed to leave portal as user")
			_, _ = portal.MainIntent().KickUser(ctx, portal.MXID, &mautrix.ReqKickUser{UserID: target})
		}
	}
	portal.CleanupIfEmpty(ctx)
}

func (portal *Portal) HandleWhatsAppKick(ctx context.Context, source *User, senderJID types.JID, jids []types.JID) {
	sender := portal.bridge.GetPuppetByJID(senderJID)
	senderIntent := sender.IntentFor(portal)
	for _, jid := range jids {
		if jid.Server != types.DefaultUserServer {
			// TODO handle lids
			continue
		}
		//if source != nil && source.JID.User == jid.User {
		//	portal.log.Debugln("Ignoring self-kick by", source.MXID)
		//	continue
		//}
		puppet := portal.bridge.GetPuppetByJID(jid)
		portal.removeUser(ctx, puppet.JID == sender.JID, senderIntent, puppet.MXID, puppet.DefaultIntent())

		if !portal.IsBroadcastList() {
			user := portal.bridge.GetUserByJID(jid)
			if user != nil {
				var customIntent *appservice.IntentAPI
				if puppet.CustomMXID == user.MXID {
					customIntent = puppet.CustomIntent()
				}
				portal.removeUser(ctx, puppet.JID == sender.JID, senderIntent, user.MXID, customIntent)
			}
		}
	}
}

func (portal *Portal) HandleWhatsAppInvite(ctx context.Context, source *User, senderJID *types.JID, jids []types.JID) (evtID id.EventID) {
	intent := portal.MainIntent()
	if senderJID != nil && !senderJID.IsEmpty() {
		sender := portal.bridge.GetPuppetByJID(*senderJID)
		intent = sender.IntentFor(portal)
	}
	for _, jid := range jids {
		if jid.Server != types.DefaultUserServer {
			// TODO handle lids
			continue
		}
		puppet := portal.bridge.GetPuppetByJID(jid)
		puppet.SyncContact(ctx, source, true, false, "handling whatsapp invite")
		resp, err := intent.SendStateEvent(ctx, portal.MXID, event.StateMember, puppet.MXID.String(), &event.MemberEventContent{
			Membership:  event.MembershipInvite,
			Displayname: puppet.Displayname,
			AvatarURL:   puppet.AvatarURL.CUString(),
		})
		if err != nil {
			zerolog.Ctx(ctx).Warn().Err(err).
				Stringer("target_mxid", puppet.MXID).
				Stringer("inviter_mxid", intent.UserID).
				Msg("Failed to invite user")
			_ = portal.MainIntent().EnsureInvited(ctx, portal.MXID, puppet.MXID)
		} else {
			evtID = resp.EventID
		}
		err = puppet.DefaultIntent().EnsureJoined(ctx, portal.MXID)
		if err != nil {
			zerolog.Ctx(ctx).Err(err).
				Stringer("target_mxid", puppet.MXID).
				Msg("Failed to ensure user is joined to portal")
		}
	}
	return
}

func (portal *Portal) HandleWhatsAppDeleteChat(ctx context.Context, user *User) {
	if portal.MXID == "" {
		return
	}
	matrixUsers, err := portal.GetMatrixUsers(ctx)
	if err != nil {
		zerolog.Ctx(ctx).Err(err).Msg("Failed to get Matrix users to see if DeleteChat should be handled")
		return
	}
	if len(matrixUsers) > 1 {
		zerolog.Ctx(ctx).Debug().Msg("Portal contains more than one Matrix user, ignoring DeleteChat event")
		return
	} else if (len(matrixUsers) == 1 && matrixUsers[0] == user.MXID) || len(matrixUsers) < 1 {
		zerolog.Ctx(ctx).Debug().Msg("User deleted chat and there are no other Matrix users, deleting portal...")
		portal.Delete(ctx)
		portal.Cleanup(ctx, false)
	}
}

const failedMediaField = "fi.mau.whatsapp.failed_media"

type FailedMediaKeys struct {
	Key       []byte              `json:"key"`
	Length    int                 `json:"length"`
	Type      whatsmeow.MediaType `json:"type"`
	SHA256    []byte              `json:"sha256"`
	EncSHA256 []byte              `json:"enc_sha256"`
}

type FailedMediaMeta struct {
	Type         event.Type                 `json:"type"`
	Content      *event.MessageEventContent `json:"content"`
	ExtraContent map[string]interface{}     `json:"extra_content,omitempty"`
	Media        FailedMediaKeys            `json:"whatsapp_media"`
}

func (portal *Portal) makeMediaBridgeFailureMessage(info *types.MessageInfo, bridgeErr error, converted *ConvertedMessage, keys *FailedMediaKeys, userFriendlyError string) *ConvertedMessage {
	if errors.Is(bridgeErr, whatsmeow.ErrMediaDownloadFailedWith403) || errors.Is(bridgeErr, whatsmeow.ErrMediaDownloadFailedWith404) || errors.Is(bridgeErr, whatsmeow.ErrMediaDownloadFailedWith410) {
		portal.zlog.Debug().Err(bridgeErr).Str("message_id", info.ID).Msg("Failed to bridge media for message")
	} else {
		portal.zlog.Err(bridgeErr).Str("message_id", info.ID).Msg("Failed to bridge media for message")
	}
	if keys != nil {
		if portal.bridge.Config.Bridge.CaptionInMessage {
			converted.MergeCaption()
		}
		meta := &FailedMediaMeta{
			Type:         converted.Type,
			Content:      converted.Content,
			ExtraContent: maps.Clone(converted.Extra),
			Media:        *keys,
		}
		converted.Extra[failedMediaField] = meta
		portal.mediaErrorCache[info.ID] = meta
	}
	converted.Type = event.EventMessage
	body := userFriendlyError
	if body == "" {
		body = fmt.Sprintf("Failed to bridge media: %v", bridgeErr)
	}
	converted.Content = &event.MessageEventContent{
		MsgType: event.MsgNotice,
		Body:    body,
	}
	return converted
}

func (portal *Portal) encryptFileInPlace(data []byte, mimeType string) (string, *event.EncryptedFileInfo) {
	if !portal.Encrypted {
		return mimeType, nil
	}

	file := &event.EncryptedFileInfo{
		EncryptedFile: *attachment.NewEncryptedFile(),
		URL:           "",
	}
	file.EncryptInPlace(data)
	return "application/octet-stream", file
}

type MediaMessage interface {
	whatsmeow.DownloadableMessage
	GetContextInfo() *waProto.ContextInfo
	GetFileLength() uint64
	GetMimetype() string
}

type MediaMessageWithThumbnail interface {
	MediaMessage
	GetJPEGThumbnail() []byte
}

type MediaMessageWithCaption interface {
	MediaMessage
	GetCaption() string
}

type MediaMessageWithDimensions interface {
	MediaMessage
	GetHeight() uint32
	GetWidth() uint32
}

type MediaMessageWithFileName interface {
	MediaMessage
	GetFileName() string
}

type MediaMessageWithDuration interface {
	MediaMessage
	GetSeconds() uint32
}

const WhatsAppStickerSize = 190

func (portal *Portal) convertMediaMessageContent(ctx context.Context, intent *appservice.IntentAPI, msg MediaMessage) *ConvertedMessage {
	content := &event.MessageEventContent{
		Info: &event.FileInfo{
			MimeType: msg.GetMimetype(),
			Size:     int(msg.GetFileLength()),
		},
	}
	extraContent := map[string]interface{}{}

	messageWithDimensions, ok := msg.(MediaMessageWithDimensions)
	if ok {
		content.Info.Width = int(messageWithDimensions.GetWidth())
		content.Info.Height = int(messageWithDimensions.GetHeight())
	}

	msgWithName, ok := msg.(MediaMessageWithFileName)
	if ok && len(msgWithName.GetFileName()) > 0 {
		content.Body = msgWithName.GetFileName()
	} else {
		mimeClass := strings.Split(msg.GetMimetype(), "/")[0]
		switch mimeClass {
		case "application":
			content.Body = "file"
		default:
			content.Body = mimeClass
		}

		content.Body += exmime.ExtensionFromMimetype(msg.GetMimetype())
	}

	msgWithDuration, ok := msg.(MediaMessageWithDuration)
	if ok {
		content.Info.Duration = int(msgWithDuration.GetSeconds()) * 1000
	}

	videoMessage, ok := msg.(*waProto.VideoMessage)
	var isGIF bool
	if ok && videoMessage.GetGifPlayback() {
		isGIF = true
		extraContent["info"] = map[string]interface{}{
			"fi.mau.loop":          true,
			"fi.mau.autoplay":      true,
			"fi.mau.hide_controls": true,
			"fi.mau.no_audio":      true,
			"fi.mau.gif":           true,
		}
	}

	messageWithThumbnail, ok := msg.(MediaMessageWithThumbnail)
	if ok && messageWithThumbnail.GetJPEGThumbnail() != nil && (portal.bridge.Config.Bridge.WhatsappThumbnail || isGIF) {
		thumbnailData := messageWithThumbnail.GetJPEGThumbnail()
		thumbnailMime := http.DetectContentType(thumbnailData)
		thumbnailCfg, _, _ := image.DecodeConfig(bytes.NewReader(thumbnailData))
		thumbnailSize := len(thumbnailData)
		thumbnailUploadMime, thumbnailFile := portal.encryptFileInPlace(thumbnailData, thumbnailMime)
		uploadedThumbnail, err := intent.UploadBytes(ctx, thumbnailData, thumbnailUploadMime)
		if err != nil {
			zerolog.Ctx(ctx).Warn().Err(err).Msg("Failed to upload thumbnail")
		} else if uploadedThumbnail != nil {
			if thumbnailFile != nil {
				thumbnailFile.URL = uploadedThumbnail.ContentURI.CUString()
				content.Info.ThumbnailFile = thumbnailFile
			} else {
				content.Info.ThumbnailURL = uploadedThumbnail.ContentURI.CUString()
			}
			content.Info.ThumbnailInfo = &event.FileInfo{
				Size:     thumbnailSize,
				Width:    thumbnailCfg.Width,
				Height:   thumbnailCfg.Height,
				MimeType: thumbnailMime,
			}
		}
	}

	eventType := event.EventMessage
	switch msg.(type) {
	case *waProto.ImageMessage:
		content.MsgType = event.MsgImage
	case *waProto.StickerMessage:
		eventType = event.EventSticker
		if content.Info.Width > content.Info.Height {
			content.Info.Height /= content.Info.Width / WhatsAppStickerSize
			content.Info.Width = WhatsAppStickerSize
		} else if content.Info.Width < content.Info.Height {
			content.Info.Width /= content.Info.Height / WhatsAppStickerSize
			content.Info.Height = WhatsAppStickerSize
		} else {
			content.Info.Width = WhatsAppStickerSize
			content.Info.Height = WhatsAppStickerSize
		}
	case *waProto.VideoMessage:
		content.MsgType = event.MsgVideo
	case *waProto.AudioMessage:
		content.MsgType = event.MsgAudio
	case *waProto.DocumentMessage:
		content.MsgType = event.MsgFile
	default:
		zerolog.Ctx(ctx).Warn().Type("content_struct", msg).Msg("Unexpected media type in convertMediaMessageContent")
		content.MsgType = event.MsgFile
	}

	audioMessage, ok := msg.(*waProto.AudioMessage)
	if ok {
		var waveform []int
		if audioMessage.Waveform != nil {
			waveform = make([]int, len(audioMessage.Waveform))
			maxWave := 0
			for i, part := range audioMessage.Waveform {
				waveform[i] = int(part)
				if waveform[i] > maxWave {
					maxWave = waveform[i]
				}
			}
			multiplier := 0
			if maxWave > 0 {
				multiplier = 1024 / maxWave
			}
			if multiplier > 32 {
				multiplier = 32
			}
			for i := range waveform {
				waveform[i] *= multiplier
			}
		}
		extraContent["org.matrix.msc1767.audio"] = map[string]interface{}{
			"duration": int(audioMessage.GetSeconds()) * 1000,
			"waveform": waveform,
		}
		if audioMessage.GetPTT() || audioMessage.GetMimetype() == "audio/ogg; codecs/opus" {
			extraContent["org.matrix.msc3245.voice"] = map[string]interface{}{}
		}
	}

	messageWithCaption, ok := msg.(MediaMessageWithCaption)
	var captionContent *event.MessageEventContent
	if ok && len(messageWithCaption.GetCaption()) > 0 {
		captionContent = &event.MessageEventContent{
			Body:    messageWithCaption.GetCaption(),
			MsgType: event.MsgNotice,
		}

		portal.bridge.Formatter.ParseWhatsApp(ctx, portal.MXID, captionContent, msg.GetContextInfo().GetMentionedJID(), false, false)
	}

	return &ConvertedMessage{
		Intent:    intent,
		Type:      eventType,
		Content:   content,
		Caption:   captionContent,
		ReplyTo:   GetReply(msg.GetContextInfo()),
		ExpiresIn: time.Duration(msg.GetContextInfo().GetExpiration()) * time.Second,
		Extra:     extraContent,
	}
}

func (portal *Portal) uploadMedia(ctx context.Context, intent *appservice.IntentAPI, data []byte, content *event.MessageEventContent) error {
	uploadMimeType, file := portal.encryptFileInPlace(data, content.Info.MimeType)

	req := mautrix.ReqUploadMedia{
		ContentBytes: data,
		ContentType:  uploadMimeType,
	}
	var mxc id.ContentURI
	if portal.bridge.Config.Homeserver.AsyncMedia {
		uploaded, err := intent.UploadAsync(ctx, req)
		if err != nil {
			return err
		}
		mxc = uploaded.ContentURI
	} else {
		uploaded, err := intent.UploadMedia(ctx, req)
		if err != nil {
			return err
		}
		mxc = uploaded.ContentURI
	}

	if file != nil {
		file.URL = mxc.CUString()
		content.File = file
	} else {
		content.URL = mxc.CUString()
	}

	content.Info.Size = len(data)
	if content.Info.Width == 0 && content.Info.Height == 0 && strings.HasPrefix(content.Info.MimeType, "image/") {
		cfg, _, _ := image.DecodeConfig(bytes.NewReader(data))
		content.Info.Width, content.Info.Height = cfg.Width, cfg.Height
	}

	// This is a hack for bad clients like Element iOS that require a thumbnail (https://github.com/vector-im/element-ios/issues/4004)
	if strings.HasPrefix(content.Info.MimeType, "image/") && content.Info.ThumbnailInfo == nil {
		infoCopy := *content.Info
		content.Info.ThumbnailInfo = &infoCopy
		if content.File != nil {
			content.Info.ThumbnailFile = file
		} else {
			content.Info.ThumbnailURL = content.URL
		}
	}
	return nil
}

func (portal *Portal) convertMediaMessage(ctx context.Context, intent *appservice.IntentAPI, source *User, info *types.MessageInfo, msg MediaMessage, typeName string, isBackfill bool) *ConvertedMessage {
	converted := portal.convertMediaMessageContent(ctx, intent, msg)
	if msg.GetFileLength() > uint64(portal.bridge.MediaConfig.UploadSize) {
		return portal.makeMediaBridgeFailureMessage(info, errors.New("file is too large"), converted, nil, fmt.Sprintf("Large %s not bridged - please use WhatsApp app to view", typeName))
	}
	data, err := source.Client.Download(msg)
	if errors.Is(err, whatsmeow.ErrMediaDownloadFailedWith403) || errors.Is(err, whatsmeow.ErrMediaDownloadFailedWith404) || errors.Is(err, whatsmeow.ErrMediaDownloadFailedWith410) {
		converted.Error = database.MsgErrMediaNotFound
		converted.MediaKey = msg.GetMediaKey()

		errorText := fmt.Sprintf("Old %s.", typeName)
		if portal.bridge.Config.Bridge.HistorySync.MediaRequests.AutoRequestMedia && isBackfill {
			errorText += " Media will be automatically requested from your phone later."
		} else {
			errorText += " React with the \u267b (recycle) emoji to request this media from your phone."
		}

		return portal.makeMediaBridgeFailureMessage(info, err, converted, &FailedMediaKeys{
			Key:       msg.GetMediaKey(),
			Length:    int(msg.GetFileLength()),
			Type:      whatsmeow.GetMediaType(msg),
			SHA256:    msg.GetFileSHA256(),
			EncSHA256: msg.GetFileEncSHA256(),
		}, errorText)
	} else if errors.Is(err, whatsmeow.ErrNoURLPresent) {
		zerolog.Ctx(ctx).Debug().Msg("No URL present error for media message, ignoring...")
		return nil
	} else if errors.Is(err, whatsmeow.ErrFileLengthMismatch) || errors.Is(err, whatsmeow.ErrInvalidMediaSHA256) {
		zerolog.Ctx(ctx).Warn().Err(err).Msg("Mismatching media checksums in message. Ignoring because WhatsApp seems to ignore them too")
	} else if err != nil {
		return portal.makeMediaBridgeFailureMessage(info, err, converted, nil, "")
	}

	err = portal.uploadMedia(ctx, intent, data, converted.Content)
	if err != nil {
		if errors.Is(err, mautrix.MTooLarge) {
			return portal.makeMediaBridgeFailureMessage(info, errors.New("homeserver rejected too large file"), converted, nil, "")
		} else if httpErr := (mautrix.HTTPError{}); errors.As(err, &httpErr) && httpErr.IsStatus(413) {
			return portal.makeMediaBridgeFailureMessage(info, errors.New("proxy rejected too large file"), converted, nil, "")
		} else {
			return portal.makeMediaBridgeFailureMessage(info, fmt.Errorf("failed to upload media: %w", err), converted, nil, "")
		}
	}
	return converted
}

func (portal *Portal) fetchMediaRetryEvent(ctx context.Context, msg *database.Message) (*FailedMediaMeta, error) {
	errorMeta, ok := portal.mediaErrorCache[msg.JID]
	if ok {
		return errorMeta, nil
	}
	evt, err := portal.MainIntent().GetEvent(ctx, portal.MXID, msg.MXID)
	if err != nil {
		return nil, fmt.Errorf("failed to fetch event %s: %w", msg.MXID, err)
	}
	if evt.Type == event.EventEncrypted {
		err = evt.Content.ParseRaw(evt.Type)
		if err != nil {
			return nil, fmt.Errorf("failed to parse encrypted content in %s: %w", msg.MXID, err)
		}
		evt, err = portal.bridge.Crypto.Decrypt(ctx, evt)
		if err != nil {
			return nil, fmt.Errorf("failed to decrypt event %s: %w", msg.MXID, err)
		}
	}
	errorMetaResult := gjson.GetBytes(evt.Content.VeryRaw, strings.ReplaceAll(failedMediaField, ".", "\\."))
	if !errorMetaResult.Exists() || !errorMetaResult.IsObject() {
		return nil, fmt.Errorf("didn't find failed media metadata in %s", msg.MXID)
	}
	var errorMetaBytes []byte
	if errorMetaResult.Index > 0 {
		errorMetaBytes = evt.Content.VeryRaw[errorMetaResult.Index : errorMetaResult.Index+len(errorMetaResult.Raw)]
	} else {
		errorMetaBytes = []byte(errorMetaResult.Raw)
	}
	err = json.Unmarshal(errorMetaBytes, &errorMeta)
	if err != nil {
		return nil, fmt.Errorf("failed to unmarshal failed media metadata in %s: %w", msg.MXID, err)
	}
	return errorMeta, nil
}

func (portal *Portal) sendMediaRetryFailureEdit(ctx context.Context, intent *appservice.IntentAPI, msg *database.Message, err error) {
	content := event.MessageEventContent{
		MsgType: event.MsgNotice,
		Body:    fmt.Sprintf("Failed to bridge media after re-requesting it from your phone: %v", err),
	}
	contentCopy := content
	content.NewContent = &contentCopy
	content.RelatesTo = &event.RelatesTo{
		EventID: msg.MXID,
		Type:    event.RelReplace,
	}
	resp, sendErr := portal.sendMessage(ctx, intent, event.EventMessage, &content, nil, time.Now().UnixMilli())
	if sendErr != nil {
		zerolog.Ctx(ctx).Err(err).Msg("Failed to edit message after media retry failure")
	} else {
		zerolog.Ctx(ctx).Debug().Stringer("edit_mxid", resp.EventID).
			Msg("Successfully edited message after media retry failure")
	}
}

func (portal *Portal) handleMediaRetry(retry *events.MediaRetry, source *User) {
	log := portal.zlog.With().
		Str("action", "handle media retry").
		Str("retry_message_id", retry.MessageID).
		Logger()
	ctx := log.WithContext(context.TODO())
	err := source.mediaRetryLock.Acquire(ctx, 1)
	if err != nil {
		log.Err(err).Msg("Failed to acquire media retry semaphore")
		return
	}
	defer source.mediaRetryLock.Release(1)

	msg, err := portal.bridge.DB.Message.GetByJID(ctx, portal.Key, retry.MessageID)
	if msg == nil {
		log.Warn().Msg("Dropping media retry notification for unknown message")
		return
	}
	log.UpdateContext(func(c zerolog.Context) zerolog.Context {
		return c.Stringer("retry_message_mxid", msg.MXID)
	})
	if msg.Error != database.MsgErrMediaNotFound {
		log.Warn().Msg("Dropping media retry notification for non-errored message")
		return
	}

	meta, err := portal.fetchMediaRetryEvent(ctx, msg)
	if err != nil {
		log.Warn().Err(err).Msg("Can't handle media retry notification for message")
		return
	}

	var puppet *Puppet
	if retry.FromMe {
		puppet = portal.bridge.GetPuppetByJID(source.JID)
	} else if retry.ChatID.Server == types.DefaultUserServer {
		puppet = portal.bridge.GetPuppetByJID(retry.ChatID)
	} else {
		puppet = portal.bridge.GetPuppetByJID(retry.SenderID)
	}
	if puppet == nil {
		// TODO handle lids?
		return
	}
	intent := puppet.IntentFor(portal)

	retryData, err := whatsmeow.DecryptMediaRetryNotification(retry, meta.Media.Key)
	if err != nil {
		log.Warn().Err(err).Msg("Failed to decrypt media retry notification")
		portal.sendMediaRetryFailureEdit(ctx, intent, msg, err)
		return
	} else if retryData.GetResult() != waProto.MediaRetryNotification_SUCCESS {
		errorName := waMmsRetry.MediaRetryNotification_ResultType_name[int32(retryData.GetResult())]
		if retryData.GetDirectPath() == "" {
			log.Warn().Str("error_name", errorName).Msg("Got error response in media retry notification")
			log.Debug().Any("error_content", retryData).Msg("Full error response content")
			if retryData.GetResult() == waProto.MediaRetryNotification_NOT_FOUND {
				portal.sendMediaRetryFailureEdit(ctx, intent, msg, whatsmeow.ErrMediaNotAvailableOnPhone)
			} else {
				portal.sendMediaRetryFailureEdit(ctx, intent, msg, fmt.Errorf("phone sent error response: %s", errorName))
			}
			return
		} else {
			log.Debug().Msg("Got error response in media retry notification, but response also contains a new download URL - trying to download")
		}
	}

	data, err := source.Client.DownloadMediaWithPath(retryData.GetDirectPath(), meta.Media.EncSHA256, meta.Media.SHA256, meta.Media.Key, meta.Media.Length, meta.Media.Type, "")
	if err != nil {
		log.Warn().Err(err).Msg("Failed to download media after retry notification")
		portal.sendMediaRetryFailureEdit(ctx, intent, msg, err)
		return
	}
	err = portal.uploadMedia(ctx, intent, data, meta.Content)
	if err != nil {
		log.Err(err).Msg("Failed to re-upload media after retry notification")
		portal.sendMediaRetryFailureEdit(ctx, intent, msg, fmt.Errorf("re-uploading media failed: %v", err))
		return
	}
	replaceContent := &event.MessageEventContent{
		MsgType:    meta.Content.MsgType,
		Body:       "* " + meta.Content.Body,
		NewContent: meta.Content,
		RelatesTo: &event.RelatesTo{
			EventID: msg.MXID,
			Type:    event.RelReplace,
		},
	}
	// Move the extra content into m.new_content too
	meta.ExtraContent = map[string]interface{}{
		"m.new_content": maps.Clone(meta.ExtraContent),
	}
	resp, err := portal.sendMessage(ctx, intent, meta.Type, replaceContent, meta.ExtraContent, time.Now().UnixMilli())
	if err != nil {
		log.Err(err).Msg("Failed to edit message after reuploading media from retry notification")
		return
	}
	log.Debug().Stringer("edit_mxid", resp.EventID).Msg("Successfully edited message after retry notification")
	err = msg.UpdateMXID(ctx, resp.EventID, database.MsgNormal, database.MsgNoError)
	if err != nil {
		log.Err(err).Msg("Failed to save message to database after editing with retry notification")
	}
}

func (portal *Portal) requestMediaRetry(ctx context.Context, user *User, eventID id.EventID, mediaKey []byte) (bool, error) {
	log := zerolog.Ctx(ctx).With().Stringer("target_event_id", eventID).Logger()
	msg, err := portal.bridge.DB.Message.GetByMXID(ctx, eventID)
	if err != nil {
		log.Err(err).Msg("Failed to get media retry target from database")
		return false, fmt.Errorf("failed to get media retry target")
	} else if msg == nil {
		log.Debug().Msg("Can't send media retry request for unknown message")
		return false, fmt.Errorf("unknown message")
	}
	log.UpdateContext(func(c zerolog.Context) zerolog.Context {
		return c.Str("target_message_id", msg.JID)
	})
	if msg.Error != database.MsgErrMediaNotFound {
		log.Debug().Msg("Dropping media retry request for non-errored message")
		return false, fmt.Errorf("message is not errored")
	}

	// If the media key is not provided, grab it from the event in Matrix
	if mediaKey == nil {
		evt, err := portal.fetchMediaRetryEvent(ctx, msg)
		if err != nil {
			log.Warn().Err(err).Msg("Dropping media retry request as media key couldn't be fetched")
			return true, nil
		}
		mediaKey = evt.Media.Key
	}

	err = user.Client.SendMediaRetryReceipt(&types.MessageInfo{
		ID: msg.JID,
		MessageSource: types.MessageSource{
			IsFromMe: msg.Sender.User == user.JID.User,
			IsGroup:  !portal.IsPrivateChat(),
			Sender:   msg.Sender,
			Chat:     portal.Key.JID,
		},
	}, mediaKey)
	if err != nil {
		log.Err(err).Msg("Failed to send media retry request")
	} else {
		log.Debug().Msg("Sent media retry request")
	}
	return true, err
}

const thumbnailMaxSize = 72
const thumbnailMinSize = 24

func createThumbnailAndGetSize(source []byte, pngThumbnail bool) ([]byte, int, int, error) {
	src, _, err := image.Decode(bytes.NewReader(source))
	if err != nil {
		return nil, 0, 0, fmt.Errorf("failed to decode thumbnail: %w", err)
	}
	imageBounds := src.Bounds()
	width, height := imageBounds.Max.X, imageBounds.Max.Y
	var img image.Image
	if width <= thumbnailMaxSize && height <= thumbnailMaxSize {
		// No need to resize
		img = src
	} else {
		if width == height {
			width = thumbnailMaxSize
			height = thumbnailMaxSize
		} else if width < height {
			width /= height / thumbnailMaxSize
			height = thumbnailMaxSize
		} else {
			height /= width / thumbnailMaxSize
			width = thumbnailMaxSize
		}
		if width < thumbnailMinSize {
			width = thumbnailMinSize
		}
		if height < thumbnailMinSize {
			height = thumbnailMinSize
		}
		dst := image.NewRGBA(image.Rect(0, 0, width, height))
		draw.NearestNeighbor.Scale(dst, dst.Rect, src, src.Bounds(), draw.Over, nil)
		img = dst
	}

	var buf bytes.Buffer
	if pngThumbnail {
		err = png.Encode(&buf, img)
	} else {
		err = jpeg.Encode(&buf, img, &jpeg.Options{Quality: jpeg.DefaultQuality})
	}
	if err != nil {
		return nil, width, height, fmt.Errorf("failed to re-encode thumbnail: %w", err)
	}
	return buf.Bytes(), width, height, nil
}

func createThumbnail(source []byte, png bool) ([]byte, error) {
	data, _, _, err := createThumbnailAndGetSize(source, png)
	return data, err
}

func (portal *Portal) downloadThumbnail(ctx context.Context, original []byte, thumbnailURL id.ContentURIString, eventID id.EventID, png bool) ([]byte, error) {
	if len(thumbnailURL) == 0 {
		// just fall back to making thumbnail of original
	} else if mxc, err := thumbnailURL.Parse(); err != nil {
		zerolog.Ctx(ctx).Warn().Err(err).Msg("Malformed thumbnail URL in event, falling back to generating thumbnail from source")
	} else if thumbnail, err := portal.MainIntent().DownloadBytes(ctx, mxc); err != nil {
		zerolog.Ctx(ctx).Warn().Err(err).Msg("Failed to download thumbnail in event, falling back to generating thumbnail from source")
	} else {
		return createThumbnail(thumbnail, png)
	}
	return createThumbnail(original, png)
}

func (portal *Portal) convertWebPtoPNG(webpImage []byte) ([]byte, error) {
	webpDecoded, err := webp.Decode(bytes.NewReader(webpImage))
	if err != nil {
		return nil, fmt.Errorf("failed to decode webp image: %w", err)
	}

	var pngBuffer bytes.Buffer
	if err = png.Encode(&pngBuffer, webpDecoded); err != nil {
		return nil, fmt.Errorf("failed to encode png image: %w", err)
	}

	return pngBuffer.Bytes(), nil
}

type PaddedImage struct {
	image.Image
	Size    int
	OffsetX int
	OffsetY int
}

func (img *PaddedImage) Bounds() image.Rectangle {
	return image.Rect(0, 0, img.Size, img.Size)
}

func (img *PaddedImage) At(x, y int) color.Color {
	return img.Image.At(x+img.OffsetX, y+img.OffsetY)
}

func (portal *Portal) convertToWebP(img []byte) ([]byte, error) {
	decodedImg, _, err := image.Decode(bytes.NewReader(img))
	if err != nil {
		return img, fmt.Errorf("failed to decode image: %w", err)
	}

	bounds := decodedImg.Bounds()
	width, height := bounds.Dx(), bounds.Dy()
	if width != height {
		paddedImg := &PaddedImage{
			Image:   decodedImg,
			OffsetX: bounds.Min.Y,
			OffsetY: bounds.Min.X,
		}
		if width > height {
			paddedImg.Size = width
			paddedImg.OffsetY -= (paddedImg.Size - height) / 2
		} else {
			paddedImg.Size = height
			paddedImg.OffsetX -= (paddedImg.Size - width) / 2
		}
		decodedImg = paddedImg
	}

	var webpBuffer bytes.Buffer
	if err = cwebp.Encode(&webpBuffer, decodedImg, nil); err != nil {
		return img, fmt.Errorf("failed to encode webp image: %w", err)
	}

	return webpBuffer.Bytes(), nil
}

func (portal *Portal) preprocessMatrixMedia(ctx context.Context, sender *User, relaybotFormatted bool, content *event.MessageEventContent, eventID id.EventID, mediaType whatsmeow.MediaType) (*MediaUpload, error) {
	fileName := content.Body
	var caption string
	var mentionedJIDs []string
	var hasHTMLCaption bool
	isSticker := string(content.MsgType) == event.EventSticker.Type
	if content.FileName != "" && content.Body != content.FileName {
		fileName = content.FileName
		caption = content.Body
		hasHTMLCaption = content.Format == event.FormatHTML
	}
	if relaybotFormatted || hasHTMLCaption {
		caption, mentionedJIDs = portal.bridge.Formatter.ParseMatrix(content.FormattedBody, content.Mentions)
	}

	var file *event.EncryptedFileInfo
	rawMXC := content.URL
	if content.File != nil {
		file = content.File
		rawMXC = file.URL
	}
	mxc, err := rawMXC.Parse()
	if err != nil {
		return nil, err
	}
	data, err := portal.MainIntent().DownloadBytes(ctx, mxc)
	if err != nil {
		return nil, exerrors.NewDualError(errMediaDownloadFailed, err)
	}
	if file != nil {
		err = file.DecryptInPlace(data)
		if err != nil {
			return nil, exerrors.NewDualError(errMediaDecryptFailed, err)
		}
	}
	mimeType := content.GetInfo().MimeType
	if mimeType == "" {
		content.Info.MimeType = "application/octet-stream"
	}
	var convertErr error
	// Allowed mime types from https://developers.facebook.com/docs/whatsapp/on-premises/reference/media
	switch {
	case isSticker:
		if mimeType != "image/webp" || content.Info.Width != content.Info.Height {
			data, convertErr = portal.convertToWebP(data)
			content.Info.MimeType = "image/webp"
		}
	case mediaType == whatsmeow.MediaVideo:
		switch mimeType {
		case "video/mp4", "video/3gpp":
			// Allowed
		case "image/gif":
			data, convertErr = ffmpeg.ConvertBytes(ctx, data, ".mp4", []string{"-f", "gif"}, []string{
				"-pix_fmt", "yuv420p", "-c:v", "libx264", "-movflags", "+faststart",
				"-filter:v", "crop='floor(in_w/2)*2:floor(in_h/2)*2'",
			}, mimeType)
			content.Info.MimeType = "video/mp4"
		case "video/webm":
			data, convertErr = ffmpeg.ConvertBytes(ctx, data, ".mp4", []string{"-f", "webm"}, []string{
				"-pix_fmt", "yuv420p", "-c:v", "libx264",
			}, mimeType)
			content.Info.MimeType = "video/mp4"
		default:
			return nil, fmt.Errorf("%w %q in video message", errMediaUnsupportedType, mimeType)
		}
	case mediaType == whatsmeow.MediaImage:
		switch mimeType {
		case "image/jpeg", "image/png":
			// Allowed
		case "image/webp":
			data, convertErr = portal.convertWebPtoPNG(data)
			content.Info.MimeType = "image/png"
		default:
			return nil, fmt.Errorf("%w %q in image message", errMediaUnsupportedType, mimeType)
		}
	case mediaType == whatsmeow.MediaAudio:
		switch mimeType {
		case "audio/aac", "audio/mp4", "audio/amr", "audio/mpeg", "audio/ogg; codecs=opus":
			// Allowed
		case "audio/ogg":
			// Hopefully it's opus already
			content.Info.MimeType = "audio/ogg; codecs=opus"
		default:
			return nil, fmt.Errorf("%w %q in audio message", errMediaUnsupportedType, mimeType)
		}
	case mediaType == whatsmeow.MediaDocument:
		// Everything is allowed
	}
	if convertErr != nil {
		if content.Info.MimeType != mimeType || data == nil {
			return nil, exerrors.NewDualError(fmt.Errorf("%w (%s to %s)", errMediaConvertFailed, mimeType, content.Info.MimeType), convertErr)
		} else {
			// If the mime type didn't change and the errored conversion function returned the original data, just log a warning and continue
			zerolog.Ctx(ctx).Warn().Err(convertErr).Str("source_mime", mimeType).Msg("Failed to re-encode media, continuing with original file")
		}
	}
	var uploadResp whatsmeow.UploadResponse
	if portal.Key.JID.Server == types.NewsletterServer {
		uploadResp, err = sender.Client.UploadNewsletter(ctx, data, mediaType)
	} else {
		uploadResp, err = sender.Client.Upload(ctx, data, mediaType)
	}
	if err != nil {
		return nil, exerrors.NewDualError(errMediaWhatsAppUploadFailed, err)
	}

	// Audio doesn't have thumbnails
	var thumbnail []byte
	if mediaType != whatsmeow.MediaAudio {
		thumbnail, err = portal.downloadThumbnail(ctx, data, content.GetInfo().ThumbnailURL, eventID, isSticker)
		// Ignore format errors for non-image files, we don't care about those thumbnails
		if err != nil && (!errors.Is(err, image.ErrFormat) || mediaType == whatsmeow.MediaImage) {
			zerolog.Ctx(ctx).Warn().Err(err).Msg("Failed to generate thumbnail for image message")
		}
	}

	return &MediaUpload{
		UploadResponse: uploadResp,
		FileName:       fileName,
		Caption:        caption,
		MentionedJIDs:  mentionedJIDs,
		Thumbnail:      thumbnail,
		FileLength:     len(data),
	}, nil
}

type MediaUpload struct {
	whatsmeow.UploadResponse
	Caption       string
	FileName      string
	MentionedJIDs []string
	Thumbnail     []byte
	FileLength    int
}

func (portal *Portal) addRelaybotFormat(ctx context.Context, userID id.UserID, content *event.MessageEventContent) bool {
	member := portal.MainIntent().Member(ctx, portal.MXID, userID)
	if member == nil {
		member = &event.MemberEventContent{}
	}
	content.EnsureHasHTML()
	data, err := portal.bridge.Config.Bridge.Relay.FormatMessage(content, userID, *member)
	if err != nil {
		zerolog.Ctx(ctx).Err(err).Msg("Failed to apply relaybot format")
	}
	content.FormattedBody = data
	return true
}

func addCodecToMime(mimeType, codec string) string {
	mediaType, params, err := mime.ParseMediaType(mimeType)
	if err != nil {
		return mimeType
	}
	if _, ok := params["codecs"]; !ok {
		params["codecs"] = codec
	}
	return mime.FormatMediaType(mediaType, params)
}

func parseGeoURI(uri string) (lat, long float64, err error) {
	if !strings.HasPrefix(uri, "geo:") {
		err = fmt.Errorf("uri doesn't have geo: prefix")
		return
	}
	// Remove geo: prefix and anything after ;
	coordinates := strings.Split(strings.TrimPrefix(uri, "geo:"), ";")[0]

	if splitCoordinates := strings.Split(coordinates, ","); len(splitCoordinates) != 2 {
		err = fmt.Errorf("didn't find exactly two numbers separated by a comma")
	} else if lat, err = strconv.ParseFloat(splitCoordinates[0], 64); err != nil {
		err = fmt.Errorf("latitude is not a number: %w", err)
	} else if long, err = strconv.ParseFloat(splitCoordinates[1], 64); err != nil {
		err = fmt.Errorf("longitude is not a number: %w", err)
	}
	return
}

func getUnstableWaveform(content map[string]interface{}) []byte {
	audioInfo, ok := content["org.matrix.msc1767.audio"].(map[string]interface{})
	if !ok {
		return nil
	}
	waveform, ok := audioInfo["waveform"].([]interface{})
	if !ok {
		return nil
	}
	output := make([]byte, len(waveform))
	var val float64
	for i, part := range waveform {
		val, ok = part.(float64)
		if ok {
			output[i] = byte(val / 4)
		}
	}
	return output
}

var (
	TypeMSC3381PollStart      = event.Type{Class: event.MessageEventType, Type: "org.matrix.msc3381.poll.start"}
	TypeMSC3381PollResponse   = event.Type{Class: event.MessageEventType, Type: "org.matrix.msc3381.poll.response"}
	TypeMSC3381V2PollResponse = event.Type{Class: event.MessageEventType, Type: "org.matrix.msc3381.v2.poll.response"}
)

type PollResponseContent struct {
	RelatesTo  event.RelatesTo `json:"m.relates_to"`
	V1Response struct {
		Answers []string `json:"answers"`
	} `json:"org.matrix.msc3381.poll.response"`
	V2Selections []string `json:"org.matrix.msc3381.v2.selections"`
}

func (content *PollResponseContent) GetRelatesTo() *event.RelatesTo {
	return &content.RelatesTo
}

func (content *PollResponseContent) OptionalGetRelatesTo() *event.RelatesTo {
	if content.RelatesTo.Type == "" {
		return nil
	}
	return &content.RelatesTo
}

func (content *PollResponseContent) SetRelatesTo(rel *event.RelatesTo) {
	content.RelatesTo = *rel
}

type MSC1767Message struct {
	Text    string `json:"org.matrix.msc1767.text,omitempty"`
	HTML    string `json:"org.matrix.msc1767.html,omitempty"`
	Message []struct {
		MimeType string `json:"mimetype"`
		Body     string `json:"body"`
	} `json:"org.matrix.msc1767.message,omitempty"`
}

func (portal *Portal) msc1767ToWhatsApp(msg MSC1767Message, mentions bool) (string, []string) {
	for _, part := range msg.Message {
		if part.MimeType == "text/html" && msg.HTML == "" {
			msg.HTML = part.Body
		} else if part.MimeType == "text/plain" && msg.Text == "" {
			msg.Text = part.Body
		}
	}
	if msg.HTML != "" {
		if mentions {
			return portal.bridge.Formatter.ParseMatrix(msg.HTML, nil)
		} else {
			return portal.bridge.Formatter.ParseMatrixWithoutMentions(msg.HTML), nil
		}
	}
	return msg.Text, nil
}

type PollStartContent struct {
	RelatesTo *event.RelatesTo `json:"m.relates_to"`
	PollStart struct {
		Kind          string         `json:"kind"`
		MaxSelections int            `json:"max_selections"`
		Question      MSC1767Message `json:"question"`
		Answers       []struct {
			ID string `json:"id"`
			MSC1767Message
		} `json:"answers"`
	} `json:"org.matrix.msc3381.poll.start"`
}

func (content *PollStartContent) GetRelatesTo() *event.RelatesTo {
	if content.RelatesTo == nil {
		content.RelatesTo = &event.RelatesTo{}
	}
	return content.RelatesTo
}

func (content *PollStartContent) OptionalGetRelatesTo() *event.RelatesTo {
	return content.RelatesTo
}

func (content *PollStartContent) SetRelatesTo(rel *event.RelatesTo) {
	content.RelatesTo = rel
}

func init() {
	event.TypeMap[TypeMSC3381PollResponse] = reflect.TypeOf(PollResponseContent{})
	event.TypeMap[TypeMSC3381V2PollResponse] = reflect.TypeOf(PollResponseContent{})
	event.TypeMap[TypeMSC3381PollStart] = reflect.TypeOf(PollStartContent{})
}

func (portal *Portal) convertMatrixPollVote(ctx context.Context, sender *User, evt *event.Event) (*waProto.Message, *User, *extraConvertMeta, error) {
	content, ok := evt.Content.Parsed.(*PollResponseContent)
	if !ok {
		return nil, sender, nil, fmt.Errorf("%w %T", errUnexpectedParsedContentType, evt.Content.Parsed)
	}
	var answers []string
	if content.V1Response.Answers != nil {
		answers = content.V1Response.Answers
	} else if content.V2Selections != nil {
		answers = content.V2Selections
	}
	log := zerolog.Ctx(ctx)
	pollMsg, err := portal.bridge.DB.Message.GetByMXID(ctx, content.RelatesTo.EventID)
	if err != nil {
		log.Err(err).Msg("Failed to get poll message from database")
		return nil, sender, nil, fmt.Errorf("failed to get poll message")
	} else if pollMsg == nil {
		return nil, sender, nil, errTargetNotFound
	}
	pollMsgInfo := &types.MessageInfo{
		MessageSource: types.MessageSource{
			Chat:     portal.Key.JID,
			Sender:   pollMsg.Sender,
			IsFromMe: pollMsg.Sender.User == sender.JID.User,
			IsGroup:  portal.IsGroupChat(),
		},
		ID:   pollMsg.JID,
		Type: "poll",
	}
	optionHashes := make([][]byte, 0, len(answers))
	if pollMsg.Type == database.MsgMatrixPoll {
		mappedAnswers, err := pollMsg.GetPollOptionHashes(ctx, answers)
		if err != nil {
			log.Err(err).Msg("Failed to get poll option hashes from database")
			return nil, sender, nil, fmt.Errorf("failed to get poll option hashes")
		}
		for _, selection := range answers {
			hash, ok := mappedAnswers[selection]
			if ok {
				optionHashes = append(optionHashes, hash[:])
			} else {
				log.Warn().Str("option", selection).Msg("Didn't find hash for selected option")
			}
		}
	} else {
		for _, selection := range answers {
			hash, _ := hex.DecodeString(selection)
			if hash != nil && len(hash) == 32 {
				optionHashes = append(optionHashes, hash)
			}
		}
	}
	pollUpdate, err := sender.Client.EncryptPollVote(pollMsgInfo, &waProto.PollVoteMessage{
		SelectedOptions: optionHashes,
	})
	return &waProto.Message{PollUpdateMessage: pollUpdate}, sender, nil, err
}

func (portal *Portal) convertMatrixPollStart(ctx context.Context, sender *User, evt *event.Event) (*waProto.Message, *User, *extraConvertMeta, error) {
	content, ok := evt.Content.Parsed.(*PollStartContent)
	if !ok {
		return nil, sender, nil, fmt.Errorf("%w %T", errUnexpectedParsedContentType, evt.Content.Parsed)
	}
	maxAnswers := content.PollStart.MaxSelections
	if maxAnswers >= len(content.PollStart.Answers) || maxAnswers < 0 {
		maxAnswers = 0
	}
	ctxInfo := portal.generateContextInfo(ctx, content.RelatesTo)
	var question string
	question, ctxInfo.MentionedJID = portal.msc1767ToWhatsApp(content.PollStart.Question, true)
	if len(question) == 0 {
		return nil, sender, nil, errPollMissingQuestion
	}
	options := make([]*waProto.PollCreationMessage_Option, len(content.PollStart.Answers))
	optionMap := make(map[[32]byte]string, len(options))
	for i, opt := range content.PollStart.Answers {
		body, _ := portal.msc1767ToWhatsApp(opt.MSC1767Message, false)
		hash := sha256.Sum256([]byte(body))
		if _, alreadyExists := optionMap[hash]; alreadyExists {
			zerolog.Ctx(ctx).Warn().Str("option", body).Msg("Poll has duplicate options, rejecting")
			return nil, sender, nil, errPollDuplicateOption
		}
		optionMap[hash] = opt.ID
		options[i] = &waProto.PollCreationMessage_Option{
			OptionName: proto.String(body),
		}
	}
	secret := make([]byte, 32)
	_, err := rand.Read(secret)
	return &waProto.Message{
		PollCreationMessage: &waProto.PollCreationMessage{
			Name:                   proto.String(question),
			Options:                options,
			SelectableOptionsCount: proto.Uint32(uint32(maxAnswers)),
			ContextInfo:            ctxInfo,
		},
		MessageContextInfo: &waProto.MessageContextInfo{
			MessageSecret: secret,
		},
	}, sender, &extraConvertMeta{PollOptions: optionMap}, err
}

func (portal *Portal) generateContextInfo(ctx context.Context, relatesTo *event.RelatesTo) *waProto.ContextInfo {
	var ctxInfo waProto.ContextInfo
	replyToID := relatesTo.GetReplyTo()
	if len(replyToID) > 0 {
		replyToMsg, err := portal.bridge.DB.Message.GetByMXID(ctx, replyToID)
		if err != nil {
			zerolog.Ctx(ctx).Err(err).
				Stringer("reply_to_mxid", replyToID).
				Msg("Failed to get reply target from database")
		}
		if replyToMsg != nil && !replyToMsg.IsFakeJID() && (replyToMsg.Type == database.MsgNormal || replyToMsg.Type == database.MsgMatrixPoll || replyToMsg.Type == database.MsgBeeperGallery) {
			ctxInfo.StanzaID = &replyToMsg.JID
			ctxInfo.Participant = proto.String(replyToMsg.Sender.ToNonAD().String())
			// Using blank content here seems to work fine on all official WhatsApp apps.
			//
			// We could probably invent a slightly more accurate version of the quoted message
			// by fetching the Matrix event and converting it to the WhatsApp format, but that's
			// a lot of work and this works fine.
			ctxInfo.QuotedMessage = &waProto.Message{Conversation: proto.String("")}
		}
	}
	if portal.ExpirationTime != 0 {
		ctxInfo.Expiration = proto.Uint32(portal.ExpirationTime)
	}
	return &ctxInfo
}

type extraConvertMeta struct {
	PollOptions map[[32]byte]string
	EditRootMsg *database.Message

	GalleryExtraParts []*waProto.Message

	MediaHandle string
}

func getEditError(rootMsg *database.Message, editer *User) error {
	switch {
	case rootMsg == nil:
		return errEditUnknownTarget
	case rootMsg.Type != database.MsgNormal || rootMsg.IsFakeJID():
		return errEditUnknownTargetType
	case rootMsg.Sender.User != editer.JID.User:
		return errEditDifferentSender
	case time.Since(rootMsg.Timestamp) > whatsmeow.EditWindow:
		return errEditTooOld
	default:
		return nil
	}
}

func (portal *Portal) convertMatrixMessage(ctx context.Context, sender *User, evt *event.Event) (*waProto.Message, *User, *extraConvertMeta, error) {
	if evt.Type == TypeMSC3381PollResponse || evt.Type == TypeMSC3381V2PollResponse {
		return portal.convertMatrixPollVote(ctx, sender, evt)
	} else if evt.Type == TypeMSC3381PollStart {
		return portal.convertMatrixPollStart(ctx, sender, evt)
	}
	content, ok := evt.Content.Parsed.(*event.MessageEventContent)
	if !ok {
		return nil, sender, nil, fmt.Errorf("%w %T", errUnexpectedParsedContentType, evt.Content.Parsed)
	}
	extraMeta := &extraConvertMeta{}
	realSenderMXID := sender.MXID
	isRelay := false
	if !sender.IsLoggedIn() || (portal.IsPrivateChat() && sender.JID.User != portal.Key.Receiver.User) {
		if !portal.HasRelaybot() {
			return nil, sender, extraMeta, errUserNotLoggedIn
		}
		sender = portal.GetRelayUser()
		if !sender.IsLoggedIn() {
			return nil, sender, extraMeta, errRelaybotNotLoggedIn
		}
		isRelay = true
	}
	log := zerolog.Ctx(ctx)
	var editRootMsg *database.Message
	if editEventID := content.RelatesTo.GetReplaceID(); editEventID != "" {
		log.UpdateContext(func(c zerolog.Context) zerolog.Context {
			return c.Stringer("edit_target_mxid", editEventID)
		})
		var err error
		editRootMsg, err = portal.bridge.DB.Message.GetByMXID(ctx, editEventID)
		if err != nil {
			zerolog.Ctx(ctx).Err(err).Msg("Failed to get edit target message from database")
			return nil, sender, extraMeta, errEditUnknownTarget
		} else if editErr := getEditError(editRootMsg, sender); editErr != nil {
			return nil, sender, extraMeta, editErr
		}
		log.UpdateContext(func(c zerolog.Context) zerolog.Context {
			return c.Str("edit_target_id", editRootMsg.JID)
		})
		extraMeta.EditRootMsg = editRootMsg
		if content.NewContent != nil {
			content = content.NewContent
		}
	}

	msg := &waProto.Message{}
	ctxInfo := portal.generateContextInfo(ctx, content.RelatesTo)
	relaybotFormatted := isRelay && portal.addRelaybotFormat(ctx, realSenderMXID, content)
	if evt.Type == event.EventSticker {
		if relaybotFormatted {
			// Stickers can't have captions, so force relaybot stickers to be images
			content.MsgType = event.MsgImage
		} else {
			content.MsgType = event.MessageType(event.EventSticker.Type)
		}
	}
	if content.MsgType == event.MsgImage && content.GetInfo().MimeType == "image/gif" {
		content.MsgType = event.MsgVideo
	}
	if content.MsgType == event.MsgAudio && content.FileName != "" && content.Body != content.FileName {
		// Send audio messages with captions as files since WhatsApp doesn't support captions on audio messages
		content.MsgType = event.MsgFile
	}

	switch content.MsgType {
	case event.MsgText, event.MsgEmote, event.MsgNotice:
		text := content.Body
		if content.MsgType == event.MsgNotice && !portal.bridge.Config.Bridge.BridgeNotices {
			return nil, sender, extraMeta, errMNoticeDisabled
		}
		if content.Format == event.FormatHTML {
			text, ctxInfo.MentionedJID = portal.bridge.Formatter.ParseMatrix(content.FormattedBody, content.Mentions)
		}
		if content.MsgType == event.MsgEmote && !relaybotFormatted {
			text = "/me " + text
		}
		msg.ExtendedTextMessage = &waProto.ExtendedTextMessage{
			Text:        &text,
			ContextInfo: ctxInfo,
		}
		hasPreview := portal.convertURLPreviewToWhatsApp(ctx, sender, content, msg.ExtendedTextMessage)
		if ctx.Err() != nil {
			return nil, sender, extraMeta, ctx.Err()
		}
		if ctxInfo.StanzaID == nil && ctxInfo.MentionedJID == nil && ctxInfo.Expiration == nil && !hasPreview {
			// No need for extended message
			msg.ExtendedTextMessage = nil
			msg.Conversation = &text
		}
	case event.MsgImage:
		media, err := portal.preprocessMatrixMedia(ctx, sender, relaybotFormatted, content, evt.ID, whatsmeow.MediaImage)
		if media == nil {
			return nil, sender, extraMeta, err
		}
		extraMeta.MediaHandle = media.Handle
		ctxInfo.MentionedJID = media.MentionedJIDs
		msg.ImageMessage = &waProto.ImageMessage{
			ContextInfo:   ctxInfo,
			Caption:       &media.Caption,
			JPEGThumbnail: media.Thumbnail,
			URL:           &media.URL,
			DirectPath:    &media.DirectPath,
			MediaKey:      media.MediaKey,
			Mimetype:      &content.GetInfo().MimeType,
			FileEncSHA256: media.FileEncSHA256,
			FileSHA256:    media.FileSHA256,
			FileLength:    proto.Uint64(uint64(media.FileLength)),
		}
	case event.MsgBeeperGallery:
		if isRelay {
			return nil, sender, extraMeta, errGalleryRelay
		} else if content.BeeperGalleryCaption != "" {
			return nil, sender, extraMeta, errGalleryCaption
		} else if portal.Key.JID.Server == types.NewsletterServer {
			// We don't handle the media handles properly for multiple messages
			return nil, sender, extraMeta, fmt.Errorf("can't send gallery to newsletter")
		}
		for i, part := range content.BeeperGalleryImages {
			// TODO support videos
			media, err := portal.preprocessMatrixMedia(ctx, sender, false, part, evt.ID, whatsmeow.MediaImage)
			if media == nil {
				return nil, sender, extraMeta, fmt.Errorf("failed to handle image #%d: %w", i+1, err)
			}
			imageMsg := &waProto.ImageMessage{
				ContextInfo:   ctxInfo,
				JPEGThumbnail: media.Thumbnail,
				URL:           &media.URL,
				DirectPath:    &media.DirectPath,
				MediaKey:      media.MediaKey,
				Mimetype:      &part.GetInfo().MimeType,
				FileEncSHA256: media.FileEncSHA256,
				FileSHA256:    media.FileSHA256,
				FileLength:    proto.Uint64(uint64(media.FileLength)),
			}
			if i == 0 {
				msg.ImageMessage = imageMsg
			} else {
				extraMeta.GalleryExtraParts = append(extraMeta.GalleryExtraParts, &waProto.Message{
					ImageMessage: imageMsg,
				})
			}
		}
	case event.MessageType(event.EventSticker.Type):
		media, err := portal.preprocessMatrixMedia(ctx, sender, relaybotFormatted, content, evt.ID, whatsmeow.MediaImage)
		if media == nil {
			return nil, sender, extraMeta, err
		}
		extraMeta.MediaHandle = media.Handle
		ctxInfo.MentionedJID = media.MentionedJIDs
		msg.StickerMessage = &waProto.StickerMessage{
			ContextInfo:   ctxInfo,
			PngThumbnail:  media.Thumbnail,
			URL:           &media.URL,
			DirectPath:    &media.DirectPath,
			MediaKey:      media.MediaKey,
			Mimetype:      &content.GetInfo().MimeType,
			FileEncSHA256: media.FileEncSHA256,
			FileSHA256:    media.FileSHA256,
			FileLength:    proto.Uint64(uint64(media.FileLength)),
		}
	case event.MsgVideo:
		gifPlayback := content.GetInfo().MimeType == "image/gif"
		media, err := portal.preprocessMatrixMedia(ctx, sender, relaybotFormatted, content, evt.ID, whatsmeow.MediaVideo)
		if media == nil {
			return nil, sender, extraMeta, err
		}
		duration := uint32(content.GetInfo().Duration / 1000)
		extraMeta.MediaHandle = media.Handle
		ctxInfo.MentionedJID = media.MentionedJIDs
		msg.VideoMessage = &waProto.VideoMessage{
			ContextInfo:   ctxInfo,
			Caption:       &media.Caption,
			JPEGThumbnail: media.Thumbnail,
			URL:           &media.URL,
			DirectPath:    &media.DirectPath,
			MediaKey:      media.MediaKey,
			Mimetype:      &content.GetInfo().MimeType,
			GifPlayback:   &gifPlayback,
			Seconds:       &duration,
			FileEncSHA256: media.FileEncSHA256,
			FileSHA256:    media.FileSHA256,
			FileLength:    proto.Uint64(uint64(media.FileLength)),
		}
	case event.MsgAudio:
		media, err := portal.preprocessMatrixMedia(ctx, sender, relaybotFormatted, content, evt.ID, whatsmeow.MediaAudio)
		if media == nil {
			return nil, sender, extraMeta, err
		}
		extraMeta.MediaHandle = media.Handle
		duration := uint32(content.GetInfo().Duration / 1000)
		msg.AudioMessage = &waProto.AudioMessage{
			ContextInfo:   ctxInfo,
			URL:           &media.URL,
			DirectPath:    &media.DirectPath,
			MediaKey:      media.MediaKey,
			Mimetype:      &content.GetInfo().MimeType,
			Seconds:       &duration,
			FileEncSHA256: media.FileEncSHA256,
			FileSHA256:    media.FileSHA256,
			FileLength:    proto.Uint64(uint64(media.FileLength)),
		}
		_, isMSC3245Voice := evt.Content.Raw["org.matrix.msc3245.voice"]
		if isMSC3245Voice {
			msg.AudioMessage.Waveform = getUnstableWaveform(evt.Content.Raw)
			msg.AudioMessage.PTT = proto.Bool(true)
			// hacky hack to add the codecs param that whatsapp seems to require
			msg.AudioMessage.Mimetype = proto.String(addCodecToMime(content.GetInfo().MimeType, "opus"))
		}
	case event.MsgFile:
		media, err := portal.preprocessMatrixMedia(ctx, sender, relaybotFormatted, content, evt.ID, whatsmeow.MediaDocument)
		if media == nil {
			return nil, sender, extraMeta, err
		}
		extraMeta.MediaHandle = media.Handle
		msg.DocumentMessage = &waProto.DocumentMessage{
			ContextInfo:   ctxInfo,
			Caption:       &media.Caption,
			JPEGThumbnail: media.Thumbnail,
			URL:           &media.URL,
			DirectPath:    &media.DirectPath,
			Title:         &media.FileName,
			FileName:      &media.FileName,
			MediaKey:      media.MediaKey,
			Mimetype:      &content.GetInfo().MimeType,
			FileEncSHA256: media.FileEncSHA256,
			FileSHA256:    media.FileSHA256,
			FileLength:    proto.Uint64(uint64(media.FileLength)),
		}
		if media.Caption != "" {
			msg.DocumentWithCaptionMessage = &waProto.FutureProofMessage{
				Message: &waProto.Message{
					DocumentMessage: msg.DocumentMessage,
				},
			}
			msg.DocumentMessage = nil
		}
	case event.MsgLocation:
		lat, long, err := parseGeoURI(content.GeoURI)
		if err != nil {
			return nil, sender, extraMeta, fmt.Errorf("%w: %v", errInvalidGeoURI, err)
		}
		msg.LocationMessage = &waProto.LocationMessage{
			DegreesLatitude:  &lat,
			DegreesLongitude: &long,
			Comment:          &content.Body,
			ContextInfo:      ctxInfo,
		}
	default:
		return nil, sender, extraMeta, fmt.Errorf("%w %q", errUnknownMsgType, content.MsgType)
	}

	if editRootMsg != nil {
		msg = &waProto.Message{
			EditedMessage: &waProto.FutureProofMessage{
				Message: &waProto.Message{
					ProtocolMessage: &waProto.ProtocolMessage{
						Key: &waProto.MessageKey{
							FromMe:    proto.Bool(true),
							ID:        proto.String(editRootMsg.JID),
							RemoteJID: proto.String(portal.Key.JID.String()),
						},
						Type:          waProto.ProtocolMessage_MESSAGE_EDIT.Enum(),
						EditedMessage: msg,
						TimestampMS:   proto.Int64(evt.Timestamp),
					},
				},
			},
		}
	}

	return msg, sender, extraMeta, nil
}

func (portal *Portal) generateMessageInfo(sender *User) *types.MessageInfo {
	return &types.MessageInfo{
		ID:        sender.Client.GenerateMessageID(),
		Timestamp: time.Now(),
		MessageSource: types.MessageSource{
			Sender:   sender.JID,
			Chat:     portal.Key.JID,
			IsFromMe: true,
			IsGroup:  portal.Key.JID.Server == types.GroupServer || portal.Key.JID.Server == types.BroadcastServer,
		},
	}
}

func (portal *Portal) HandleMatrixMessage(ctx context.Context, sender *User, evt *event.Event, timings messageTimings) {
	start := time.Now()
	ms := metricSender{portal: portal, timings: &timings}
	log := zerolog.Ctx(ctx)

	allowRelay := evt.Type != TypeMSC3381PollResponse && evt.Type != TypeMSC3381V2PollResponse && evt.Type != TypeMSC3381PollStart
	if err := portal.canBridgeFrom(sender, allowRelay, true); err != nil {
		go ms.sendMessageMetrics(ctx, evt, err, "Ignoring", true)
		return
	} else if portal.Key.JID == types.StatusBroadcastJID && portal.bridge.Config.Bridge.DisableStatusBroadcastSend {
		go ms.sendMessageMetrics(ctx, evt, errBroadcastSendDisabled, "Ignoring", true)
		return
	}

	messageAge := timings.totalReceive
	origEvtID := evt.ID
	var dbMsg *database.Message
	if retryMeta := evt.Content.AsMessage().MessageSendRetry; retryMeta != nil {
		origEvtID = retryMeta.OriginalEventID
		var err error
		logEvt := log.Debug().
			Dur("message_age", messageAge).
			Int("retry_count", retryMeta.RetryCount).
			Stringer("orig_event_id", origEvtID)
		dbMsg, err = portal.bridge.DB.Message.GetByMXID(ctx, origEvtID)
		if err != nil {
			log.Err(err).Msg("Failed to get retry request target message from database")
			// TODO drop message?
		} else if dbMsg != nil && dbMsg.Sent {
			logEvt.
				Str("wa_message_id", dbMsg.JID).
				Msg("Ignoring retry request as message was already sent")
			go ms.sendMessageMetrics(ctx, evt, nil, "", true)
			return
		} else if dbMsg != nil {
			logEvt.
				Str("wa_message_id", dbMsg.JID).
				Msg("Got retry request for message")
		} else {
			logEvt.Msg("Got retry request for message, but original message is not known")
		}
	} else {
		log.Debug().Dur("message_age", messageAge).Msg("Received Matrix message")
	}

	errorAfter := portal.bridge.Config.Bridge.MessageHandlingTimeout.ErrorAfter
	deadline := portal.bridge.Config.Bridge.MessageHandlingTimeout.Deadline
	isScheduled, _ := evt.Content.Raw["com.beeper.scheduled"].(bool)
	if isScheduled {
		log.Debug().Msg("Message is a scheduled message, extending handling timeouts")
		errorAfter *= 10
		deadline *= 10
	}

	if errorAfter > 0 {
		remainingTime := errorAfter - messageAge
		if remainingTime < 0 {
			go ms.sendMessageMetrics(ctx, evt, errTimeoutBeforeHandling, "Timeout handling", true)
			return
		} else if remainingTime < 1*time.Second {
			log.Warn().
				Dur("remaining_timeout", remainingTime).
				Dur("warning_total_timeout", errorAfter).
				Msg("Message was delayed before reaching the bridge")
		}
		go func() {
			time.Sleep(remainingTime)
			ms.sendMessageMetrics(ctx, evt, errMessageTakingLong, "Timeout handling", false)
		}()
	}

	timedCtx := ctx
	if deadline > 0 {
		var cancel context.CancelFunc
		timedCtx, cancel = context.WithTimeout(ctx, deadline)
		defer cancel()
	}

	timings.preproc = time.Since(start)
	start = time.Now()
	msg, sender, extraMeta, err := portal.convertMatrixMessage(timedCtx, sender, evt)
	timings.convert = time.Since(start)
	if msg == nil {
		go ms.sendMessageMetrics(ctx, evt, err, "Error converting", true)
		return
	}
	if extraMeta == nil {
		extraMeta = &extraConvertMeta{}
	}
	dbMsgType := database.MsgNormal
	if msg.PollCreationMessage != nil || msg.PollCreationMessageV2 != nil || msg.PollCreationMessageV3 != nil {
		dbMsgType = database.MsgMatrixPoll
	} else if msg.EditedMessage == nil {
		portal.MarkDisappearing(ctx, origEvtID, time.Duration(portal.ExpirationTime)*time.Second, time.Now())
	} else {
		dbMsgType = database.MsgEdit
	}
	info := portal.generateMessageInfo(sender)
	if dbMsg == nil {
		dbMsg = portal.markHandled(ctx, nil, info, evt.ID, evt.Sender, false, true, dbMsgType, 0, database.MsgNoError)
	} else {
		info.ID = dbMsg.JID
	}
	log.UpdateContext(func(c zerolog.Context) zerolog.Context {
		return c.Str("wa_message_id", info.ID)
	})
	if dbMsgType == database.MsgMatrixPoll && extraMeta.PollOptions != nil {
		err = dbMsg.PutPollOptions(ctx, extraMeta.PollOptions)
		if err != nil {
			log.Err(err).Msg("Failed to save poll options in message to database")
		}
	}
	log.Debug().Msg("Sending Matrix event to WhatsApp")
	start = time.Now()
	resp, err := sender.Client.SendMessage(timedCtx, portal.Key.JID, msg, whatsmeow.SendRequestExtra{
		ID:          info.ID,
		MediaHandle: extraMeta.MediaHandle,
	})
	timings.totalSend = time.Since(start)
	timings.whatsmeow = resp.DebugTimings
	if err != nil {
		go ms.sendMessageMetrics(ctx, evt, err, "Error sending", true)
		return
	}
	err = dbMsg.MarkSent(ctx, resp.Timestamp)
	if err != nil {
		log.Err(err).Msg("Failed to mark message as sent in database")
	}
	if extraMeta != nil && len(extraMeta.GalleryExtraParts) > 0 {
		for i, part := range extraMeta.GalleryExtraParts {
			partInfo := portal.generateMessageInfo(sender)
			partDBMsg := portal.markHandled(ctx, nil, partInfo, evt.ID, evt.Sender, false, true, database.MsgBeeperGallery, i+1, database.MsgNoError)
			log.Debug().Int("part_index", i+1).Str("wa_part_message_id", partInfo.ID).Msg("Sending gallery part to WhatsApp")
			resp, err = sender.Client.SendMessage(timedCtx, portal.Key.JID, part, whatsmeow.SendRequestExtra{ID: partInfo.ID})
			if err != nil {
				go ms.sendMessageMetrics(ctx, evt, err, "Error sending", true)
				return
			}
			log.Debug().Int("part_index", i+1).Str("wa_part_message_id", partInfo.ID).Msg("Sent gallery part to WhatsApp")
			err = partDBMsg.MarkSent(ctx, resp.Timestamp)
			if err != nil {
				log.Err(err).
					Str("part_id", partInfo.ID).
					Msg("Failed to mark gallery extra part as sent in database")
			}
		}
	}
	go ms.sendMessageMetrics(ctx, evt, nil, "", true)
}

func (portal *Portal) HandleMatrixReaction(ctx context.Context, sender *User, evt *event.Event) {
	log := zerolog.Ctx(ctx)
	if err := portal.canBridgeFrom(sender, false, true); err != nil {
		go portal.sendMessageMetrics(ctx, evt, err, "Ignoring", nil)
		return
	} else if portal.Key.JID.Server == types.BroadcastServer {
		// TODO implement this, probably by only sending the reaction to the sender of the status message?
		//      (whatsapp hasn't published the feature yet)
		go portal.sendMessageMetrics(ctx, evt, errBroadcastReactionNotSupported, "Ignoring", nil)
		return
	}

	content, ok := evt.Content.Parsed.(*event.ReactionEventContent)
	if ok && strings.Contains(content.RelatesTo.Key, "retry") || strings.HasPrefix(content.RelatesTo.Key, "\u267b") { // ♻️
		if retryRequested, _ := portal.requestMediaRetry(ctx, sender, content.RelatesTo.EventID, nil); retryRequested {
			_, _ = portal.MainIntent().RedactEvent(ctx, portal.MXID, evt.ID, mautrix.ReqRedact{
				Reason: "requested media from phone",
			})
			// Errored media, don't try to send as reaction
			return
		}
	}

	log.Debug().Msg("Received Matrix reaction event")
	err := portal.handleMatrixReaction(ctx, sender, evt)
	go portal.sendMessageMetrics(ctx, evt, err, "Error sending", nil)
}

func (portal *Portal) handleMatrixReaction(ctx context.Context, sender *User, evt *event.Event) error {
	log := zerolog.Ctx(ctx)
	content, ok := evt.Content.Parsed.(*event.ReactionEventContent)
	if !ok {
		return fmt.Errorf("unexpected parsed content type %T", evt.Content.Parsed)
	}
	log.UpdateContext(func(c zerolog.Context) zerolog.Context {
		return c.Stringer("target_event_id", content.RelatesTo.EventID)
	})
	target, err := portal.bridge.DB.Message.GetByMXID(ctx, content.RelatesTo.EventID)
	if err != nil {
		log.Err(err).Msg("Failed to get target message from database")
		return fmt.Errorf("failed to get target event")
	} else if target == nil || target.Type == database.MsgReaction {
		return fmt.Errorf("unknown target event %s", content.RelatesTo.EventID)
	}
	info := portal.generateMessageInfo(sender)
	dbMsg := portal.markHandled(ctx, nil, info, evt.ID, evt.Sender, false, true, database.MsgReaction, 0, database.MsgNoError)
	portal.upsertReaction(ctx, nil, target.JID, sender.JID, evt.ID, info.ID)
	log.Debug().Str("whatsapp_reaction_id", info.ID).Msg("Sending Matrix reaction to WhatsApp")
	resp, err := portal.sendReactionToWhatsApp(sender, info.ID, target, content.RelatesTo.Key, evt.Timestamp)
	if err == nil {
		err = dbMsg.MarkSent(ctx, resp.Timestamp)
	}
	return err
}

func (portal *Portal) sendReactionToWhatsApp(sender *User, id types.MessageID, target *database.Message, key string, timestamp int64) (whatsmeow.SendResponse, error) {
	var messageKeyParticipant *string
	if !portal.IsPrivateChat() {
		messageKeyParticipant = proto.String(target.Sender.ToNonAD().String())
	}
	key = variationselector.Remove(key)
	ctx, cancel := context.WithTimeout(context.TODO(), 60*time.Second)
	defer cancel()
	return sender.Client.SendMessage(ctx, portal.Key.JID, &waProto.Message{
		ReactionMessage: &waProto.ReactionMessage{
			Key: &waProto.MessageKey{
				RemoteJID:   proto.String(portal.Key.JID.String()),
				FromMe:      proto.Bool(target.Sender.User == sender.JID.User),
				ID:          proto.String(target.JID),
				Participant: messageKeyParticipant,
			},
			Text:              proto.String(key),
			SenderTimestampMS: proto.Int64(timestamp),
		},
	}, whatsmeow.SendRequestExtra{ID: id})
}

func (portal *Portal) upsertReaction(ctx context.Context, intent *appservice.IntentAPI, targetJID types.MessageID, senderJID types.JID, mxid id.EventID, jid types.MessageID) {
	log := zerolog.Ctx(ctx)
	dbReaction, err := portal.bridge.DB.Reaction.GetByTargetJID(ctx, portal.Key, targetJID, senderJID)
	if err != nil {
		log.Err(err).Msg("Failed to get existing reaction from database for upsert")
		return
	}
	if dbReaction == nil {
		dbReaction = portal.bridge.DB.Reaction.New()
		dbReaction.Chat = portal.Key
		dbReaction.TargetJID = targetJID
		dbReaction.Sender = senderJID
	} else if intent != nil {
		log.Debug().
			Stringer("old_reaction_mxid", dbReaction.MXID).
			Msg("Redacting old Matrix reaction after new one was sent")
		if intent != nil {
			_, err = intent.RedactEvent(ctx, portal.MXID, dbReaction.MXID)
		}
		if intent == nil || errors.Is(err, mautrix.MForbidden) {
			_, err = portal.MainIntent().RedactEvent(ctx, portal.MXID, dbReaction.MXID)
		}
		if err != nil {
			log.Err(err).
				Stringer("old_reaction_mxid", dbReaction.MXID).
				Msg("Failed to redact old reaction")
		}
	}
	dbReaction.MXID = mxid
	dbReaction.JID = jid
	err = dbReaction.Upsert(ctx)
	if err != nil {
		log.Err(err).Msg("Failed to upsert reaction to database")
	}
}

func (portal *Portal) HandleMatrixRedaction(ctx context.Context, sender *User, evt *event.Event) {
	log := zerolog.Ctx(ctx)
	if err := portal.canBridgeFrom(sender, true, true); err != nil {
		go portal.sendMessageMetrics(ctx, evt, err, "Ignoring", nil)
		return
	}
	log.Debug().Msg("Received Matrix redaction")

	senderLogIdentifier := sender.MXID
	if !sender.HasSession() {
		sender = portal.GetRelayUser()
		senderLogIdentifier += " (through relaybot)"
	}

	msg, err := portal.bridge.DB.Message.GetByMXID(ctx, evt.Redacts)
	if err != nil {
		log.Err(err).Msg("Failed to get redaction target event from database")
		go portal.sendMessageMetrics(ctx, evt, errTargetNotFound, "Ignoring", nil)
	} else if msg == nil {
		go portal.sendMessageMetrics(ctx, evt, errTargetNotFound, "Ignoring", nil)
	} else if msg.IsFakeJID() {
		go portal.sendMessageMetrics(ctx, evt, errTargetIsFake, "Ignoring", nil)
	} else if portal.Key.JID == types.StatusBroadcastJID && portal.bridge.Config.Bridge.DisableStatusBroadcastSend {
		go portal.sendMessageMetrics(ctx, evt, errBroadcastSendDisabled, "Ignoring", nil)
	} else if msg.Type == database.MsgReaction {
		if msg.Sender.User != sender.JID.User {
			go portal.sendMessageMetrics(ctx, evt, errReactionSentBySomeoneElse, "Ignoring", nil)
		} else if reaction, err := portal.bridge.DB.Reaction.GetByMXID(ctx, evt.Redacts); err != nil {
			log.Err(err).Msg("Failed to get target reaction from database")
			go portal.sendMessageMetrics(ctx, evt, errReactionDatabaseNotFound, "Ignoring", nil)
		} else if reaction == nil {
			go portal.sendMessageMetrics(ctx, evt, errReactionDatabaseNotFound, "Ignoring", nil)
		} else if reactionTarget, err := portal.bridge.DB.Message.GetByJID(ctx, reaction.Chat, reaction.TargetJID); err != nil {
			log.Err(err).Msg("Failed to get target reaction's target message from database")
			go portal.sendMessageMetrics(ctx, evt, errReactionTargetNotFound, "Ignoring", nil)
		} else if reactionTarget == nil {
			go portal.sendMessageMetrics(ctx, evt, errReactionTargetNotFound, "Ignoring", nil)
		} else {
			log.Debug().Str("reaction_target_message_id", msg.JID).Msg("Sending redaction of reaction to WhatsApp")
			_, err = portal.sendReactionToWhatsApp(sender, "", reactionTarget, "", evt.Timestamp)
			go portal.sendMessageMetrics(ctx, evt, err, "Error sending", nil)
		}
	} else {
		key := &waProto.MessageKey{
			FromMe:    proto.Bool(true),
			ID:        proto.String(msg.JID),
			RemoteJID: proto.String(portal.Key.JID.String()),
		}
		if msg.Sender.User != sender.JID.User {
			if portal.IsPrivateChat() {
				go portal.sendMessageMetrics(ctx, evt, errDMSentByOtherUser, "Ignoring", nil)
				return
			}
			key.FromMe = proto.Bool(false)
			key.Participant = proto.String(msg.Sender.ToNonAD().String())
		}
		log.Debug().Str("target_message_id", msg.JID).Msg("Sending redaction of message to WhatsApp")
		timedCtx, cancel := context.WithTimeout(ctx, 60*time.Second)
		defer cancel()
		_, err = sender.Client.SendMessage(timedCtx, portal.Key.JID, &waProto.Message{
			ProtocolMessage: &waProto.ProtocolMessage{
				Type: waProto.ProtocolMessage_REVOKE.Enum(),
				Key:  key,
			},
		})
		go portal.sendMessageMetrics(ctx, evt, err, "Error sending", nil)
	}
}

func (portal *Portal) HandleMatrixReadReceipt(sender bridge.User, eventID id.EventID, receipt event.ReadReceipt) {
	log := portal.zlog.With().
		Str("action", "handle matrix read receipt").
		Stringer("event_id", eventID).
		Stringer("user_id", sender.GetMXID()).
		Logger()
	ctx := log.WithContext(context.TODO())
	portal.handleMatrixReadReceipt(ctx, sender.(*User), eventID, receipt.Timestamp, true)
}

func (portal *Portal) handleMatrixReadReceipt(ctx context.Context, sender *User, eventID id.EventID, receiptTimestamp time.Time, isExplicit bool) {
	log := zerolog.Ctx(ctx).With().
		Stringer("sender_jid", sender.JID).
		Logger()
	if !sender.IsLoggedIn() {
		if isExplicit {
			log.Debug().Msg("Ignoring read receipt: user is not connected to WhatsApp")
		}
		return
	}

	maxTimestamp := receiptTimestamp
	// Implicit read receipts don't have an event ID that's already bridged
	if isExplicit {
		if message, err := portal.bridge.DB.Message.GetByMXID(ctx, eventID); err != nil {
			log.Err(err).Msg("Failed to get read receipt target message")
		} else if message != nil {
			maxTimestamp = message.Timestamp
		}
	}

	prevTimestamp := sender.GetLastReadTS(ctx, portal.Key)
	lastReadIsZero := false
	if prevTimestamp.IsZero() {
		prevTimestamp = maxTimestamp.Add(-2 * time.Second)
		lastReadIsZero = true
	}

	messages, err := portal.bridge.DB.Message.GetMessagesBetween(ctx, portal.Key, prevTimestamp, maxTimestamp)
	if err != nil {
		log.Err(err).Msg("Failed to get messages that need receipts")
		return
	}
	if len(messages) > 0 {
		sender.SetLastReadTS(ctx, portal.Key, messages[len(messages)-1].Timestamp)
	}
	groupedMessages := make(map[types.JID][]types.MessageID)
	for _, msg := range messages {
		var key types.JID
		if msg.IsFakeJID() || msg.Sender.User == sender.JID.User {
			// Don't send read receipts for own messages or fake messages
			continue
		} else if !portal.IsPrivateChat() {
			key = msg.Sender
		} else if !msg.BroadcastListJID.IsEmpty() {
			key = msg.BroadcastListJID
		} // else: blank key (participant field isn't needed in direct chat read receipts)
		groupedMessages[key] = append(groupedMessages[key], msg.JID)
	}
	// For explicit read receipts, log even if there are no targets. For implicit ones only log when there are targets
	if len(groupedMessages) > 0 || isExplicit {
		log.Debug().
			Bool("explicit", isExplicit).
			Time("last_read", prevTimestamp).
			Bool("last_read_is_zero", lastReadIsZero).
			Any("receipts", groupedMessages).
			Msg("Sending read receipts to WhatsApp")
	}
	for messageSender, ids := range groupedMessages {
		chatJID := portal.Key.JID
		if messageSender.Server == types.BroadcastServer {
			chatJID = messageSender
			messageSender = portal.Key.JID
		}
		err = sender.Client.MarkRead(ids, receiptTimestamp, chatJID, messageSender)
		if err != nil {
			log.Err(err).
				Array("message_ids", exzerolog.ArrayOfStrs(ids)).
				Stringer("target_user_jid", messageSender).
				Msg("Failed to send read receipt")
		}
	}
}

func typingDiff(prev, new []id.UserID) (started, stopped []id.UserID) {
OuterNew:
	for _, userID := range new {
		for _, previousUserID := range prev {
			if userID == previousUserID {
				continue OuterNew
			}
		}
		started = append(started, userID)
	}
OuterPrev:
	for _, userID := range prev {
		for _, previousUserID := range new {
			if userID == previousUserID {
				continue OuterPrev
			}
		}
		stopped = append(stopped, userID)
	}
	return
}

func (portal *Portal) setTyping(userIDs []id.UserID, state types.ChatPresence) {
	for _, userID := range userIDs {
		user := portal.bridge.GetUserByMXIDIfExists(userID)
		if user == nil || !user.IsLoggedIn() {
			continue
		}
		portal.zlog.Debug().
			Stringer("user_jid", user.JID).
			Stringer("user_mxid", user.MXID).
			Str("state", string(state)).
			Msg("Bridging typing change to chat presence")
		err := user.Client.SendChatPresence(portal.Key.JID, state, types.ChatPresenceMediaText)
		if err != nil {
			portal.zlog.Err(err).
				Stringer("user_jid", user.JID).
				Stringer("user_mxid", user.MXID).
				Str("state", string(state)).
				Msg("Failed to send chat presence")
		}
		if portal.bridge.Config.Bridge.SendPresenceOnTyping {
			err = user.Client.SendPresence(types.PresenceAvailable)
			if err != nil {
				user.zlog.Warn().Err(err).Msg("Failed to set presence on typing")
			}
		}
	}
}

func (portal *Portal) HandleMatrixTyping(newTyping []id.UserID) {
	portal.currentlyTypingLock.Lock()
	defer portal.currentlyTypingLock.Unlock()
	startedTyping, stoppedTyping := typingDiff(portal.currentlyTyping, newTyping)
	portal.currentlyTyping = newTyping
	portal.setTyping(startedTyping, types.ChatPresenceComposing)
	portal.setTyping(stoppedTyping, types.ChatPresencePaused)
}

func (portal *Portal) canBridgeFrom(sender *User, allowRelay, reconnectWait bool) error {
	if !sender.IsLoggedIn() {
		if allowRelay && portal.HasRelaybot() {
			return nil
		} else if sender.Session != nil {
			return errUserNotConnected
		} else if reconnectWait {
			// If a message was received exactly during a disconnection, wait a second for the socket to reconnect
			time.Sleep(1 * time.Second)
			return portal.canBridgeFrom(sender, allowRelay, false)
		} else {
			return errUserNotLoggedIn
		}
	} else if portal.IsPrivateChat() && sender.JID.User != portal.Key.Receiver.User && (!allowRelay || !portal.HasRelaybot()) {
		return errDifferentUser
	}
	return nil
}

func (portal *Portal) resetChildSpaceStatus() {
	for _, childPortal := range portal.bridge.portalsByJID {
		if childPortal.ParentGroup == portal.Key.JID {
			if portal.MXID != "" && childPortal.InSpace {
				go childPortal.removeSpaceParentEvent(portal.MXID)
			}
			childPortal.InSpace = false
			if childPortal.parentPortal == portal {
				childPortal.parentPortal = nil
			}
		}
	}
}

func (portal *Portal) Delete(ctx context.Context) {
	err := portal.Portal.Delete(ctx)
	if err != nil {
		zerolog.Ctx(ctx).Err(err).Msg("Failed to delete portal from database")
	}
	portal.bridge.portalsLock.Lock()
	delete(portal.bridge.portalsByJID, portal.Key)
	if len(portal.MXID) > 0 {
		delete(portal.bridge.portalsByMXID, portal.MXID)
	}
	portal.resetChildSpaceStatus()
	portal.bridge.portalsLock.Unlock()
}

func (portal *Portal) GetMatrixUsers(ctx context.Context) ([]id.UserID, error) {
	members, err := portal.MainIntent().JoinedMembers(ctx, portal.MXID)
	if err != nil {
		return nil, fmt.Errorf("failed to get member list: %w", err)
	}
	var users []id.UserID
	for userID := range members.Joined {
		_, isPuppet := portal.bridge.ParsePuppetMXID(userID)
		if !isPuppet && userID != portal.bridge.Bot.UserID {
			users = append(users, userID)
		}
	}
	return users, nil
}

func (portal *Portal) CleanupIfEmpty(ctx context.Context) {
	users, err := portal.GetMatrixUsers(ctx)
	if err != nil {
		zerolog.Ctx(ctx).Err(err).Msg("Failed to get Matrix user list to determine if portal needs to be cleaned up")
		return
	}

	if len(users) == 0 {
		zerolog.Ctx(ctx).Info().Msg("Room seems to be empty, cleaning up...")
		portal.Delete(ctx)
		portal.Cleanup(ctx, false)
	}
}

func (portal *Portal) Cleanup(ctx context.Context, puppetsOnly bool) {
	if len(portal.MXID) == 0 {
		return
	}
	log := zerolog.Ctx(ctx)
	intent := portal.MainIntent()
	if portal.bridge.SpecVersions.Supports(mautrix.BeeperFeatureRoomYeeting) {
		err := intent.BeeperDeleteRoom(ctx, portal.MXID)
		if err == nil || errors.Is(err, mautrix.MNotFound) {
			return
		}
		log.Warn().Err(err).Msg("Failed to delete room using beeper yeet endpoint, falling back to normal behavior")
	}
	members, err := intent.JoinedMembers(ctx, portal.MXID)
	if err != nil {
		log.Err(err).Msg("Failed to get portal members for cleanup")
		return
	}
	for member := range members.Joined {
		if member == intent.UserID {
			continue
		}
		puppet := portal.bridge.GetPuppetByMXID(member)
		if puppet != nil {
			_, err = puppet.DefaultIntent().LeaveRoom(ctx, portal.MXID)
			if err != nil {
				log.Err(err).Stringer("puppet_mxid", puppet.MXID).Msg("Failed to leave room as puppet while cleaning up portal")
			}
		} else if !puppetsOnly {
			_, err = intent.KickUser(ctx, portal.MXID, &mautrix.ReqKickUser{UserID: member, Reason: "Deleting portal"})
			if err != nil {
				log.Err(err).Stringer("user_mxid", member).Msg("Failed to kick user while cleaning up portal")
			}
		}
	}
	_, err = intent.LeaveRoom(ctx, portal.MXID)
	if err != nil {
		log.Err(err).Msg("Failed to leave room with main intent while cleaning up portal")
	}
}

func (portal *Portal) HandleMatrixLeave(brSender bridge.User, evt *event.Event) {
	log := portal.zlog.With().
		Str("action", "handle matrix leave").
		Stringer("event_id", evt.ID).
		Stringer("user_id", brSender.GetMXID()).
		Logger()
	ctx := log.WithContext(context.TODO())
	sender := brSender.(*User)
	if portal.IsPrivateChat() {
		log.Debug().Msg("User left private chat portal, cleaning up and deleting...")
		portal.Delete(ctx)
		portal.Cleanup(ctx, false)
		return
	} else if portal.bridge.Config.Bridge.BridgeMatrixLeave {
		err := sender.Client.LeaveGroup(portal.Key.JID)
		if err != nil {
			log.Err(err).Msg("Failed to leave group")
			return
		}
		//portal.log.Infoln("Leave response:", <-resp)
	}
	portal.CleanupIfEmpty(ctx)
}

func (portal *Portal) HandleMatrixKick(brSender bridge.User, brTarget bridge.Ghost, evt *event.Event) {
	sender := brSender.(*User)
	target := brTarget.(*Puppet)
	_, err := sender.Client.UpdateGroupParticipants(portal.Key.JID, []types.JID{target.JID}, whatsmeow.ParticipantChangeRemove)
	if err != nil {
		portal.zlog.Err(err).
			Stringer("kicked_by_mxid", sender.MXID).
			Stringer("kicked_by_jid", sender.JID).
			Stringer("target_jid", target.JID).
			Msg("Failed to kick user from group")
		return
	}
	//portal.log.Infoln("Kick %s response: %s", puppet.JID, <-resp)
}

func (portal *Portal) HandleMatrixInvite(brSender bridge.User, brTarget bridge.Ghost, evt *event.Event) {
	sender := brSender.(*User)
	target := brTarget.(*Puppet)
	_, err := sender.Client.UpdateGroupParticipants(portal.Key.JID, []types.JID{target.JID}, whatsmeow.ParticipantChangeAdd)
	if err != nil {
		portal.zlog.Err(err).
			Stringer("inviter_mxid", sender.MXID).
			Stringer("inviter_jid", sender.JID).
			Stringer("target_jid", target.JID).
			Msg("Failed to add user to group")
		return
	}
	//portal.log.Infofln("Add %s response: %s", puppet.JID, <-resp)
}

func (portal *Portal) HandleMatrixMeta(brSender bridge.User, evt *event.Event) {
	sender := brSender.(*User)
	if !sender.Whitelisted || !sender.IsLoggedIn() {
		return
	}
	log := portal.zlog.With().
		Str("action", "handle matrix metadata").
		Str("event_type", evt.Type.Type).
		Stringer("event_id", evt.ID).
		Stringer("sender", sender.MXID).
		Logger()
	ctx := log.WithContext(context.TODO())

	switch content := evt.Content.Parsed.(type) {
	case *event.RoomNameEventContent:
		if content.Name == portal.Name {
			return
		}
		portal.Name = content.Name
		err := sender.Client.SetGroupName(portal.Key.JID, content.Name)
		if err != nil {
			log.Err(err).Msg("Failed to update group name")
			return
		}
	case *event.TopicEventContent:
		if content.Topic == portal.Topic {
			return
		}
		portal.Topic = content.Topic
		err := sender.Client.SetGroupTopic(portal.Key.JID, "", "", content.Topic)
		if err != nil {
			log.Err(err).Msg("Failed to update group topic")
			return
		}
	case *event.RoomAvatarEventContent:
		portal.avatarLock.Lock()
		defer portal.avatarLock.Unlock()
		url := content.URL.ParseOrIgnore()
		if url == portal.AvatarURL || (url.IsEmpty() && portal.Avatar == "remove") {
			return
		}
		var data []byte
		var err error
		if !url.IsEmpty() {
			data, err = portal.MainIntent().DownloadBytes(ctx, url)
			if err != nil {
				log.Err(err).Stringer("mxc_uri", url).Msg("Failed to download updated avatar")
				return
			}
			log.Debug().Stringer("mxc_uri", url).Msg("Updating group avatar")
		} else {
			log.Debug().Msg("Removing group avatar")
		}
		newID, err := sender.Client.SetGroupPhoto(portal.Key.JID, data)
		if err != nil {
			log.Err(err).Msg("Failed to update group avatar")
			return
		}
		log.Debug().Str("avatar_id", newID).Msg("Successfully updated group avatar")
		portal.Avatar = newID
		portal.AvatarURL = url
	default:
		log.Debug().Type("content_type", content).Msg("Ignoring unknown metadata event type")
		return
	}
	portal.UpdateBridgeInfo(ctx)
	err := portal.Update(ctx)
	if err != nil {
		log.Err(err).Msg("Failed to update portal after handling metadata")
	}
}<|MERGE_RESOLUTION|>--- conflicted
+++ resolved
@@ -3168,12 +3168,8 @@
 	}
 }
 
-<<<<<<< HEAD
 const inviteMsg = `%s<hr/>La invitación para unirse a "%s" expira en %s. Responda a este mensaje con <code>!wa aceptar</code> para aceptar la invitación.`
-=======
-const inviteMsg = `%s<hr/>This invitation to join "%s" expires at %s. Reply to this message with <code>!wa accept</code> to accept the invite.`
-const inviteMsgBroken = `%s<hr/>This invitation to join "%s" expires at %s. However, the invite message is broken or unsupported and cannot be accepted.`
->>>>>>> 00ca0d84
+const inviteMsgBroken = `%s<hr/>Esta invitación para unirse a "%s" expira en %s. Pero, el mensaje de invitación está roto o no es soportado y no se puede aceptar.`
 const inviteMetaField = "fi.mau.whatsapp.invite"
 const escapedInviteMetaField = `fi\.mau\.whatsapp\.invite`
 
