--- conflicted
+++ resolved
@@ -29,25 +29,7 @@
 	puppet.EnablePresence = puppet.bridge.Config.Bridge.DefaultBridgePresence
 	err := puppet.Update(context.TODO())
 	if err != nil {
-<<<<<<< HEAD
-		return "", fmt.Errorf("failed to create mautrix client to log in: %v", err)
-	}
-	req := mautrix.ReqLogin{
-		Identifier:               mautrix.UserIdentifier{Type: mautrix.IdentifierTypeUser, User: string(mxid)},
-		DeviceID:                 "Puente WhatsApp",
-		InitialDeviceDisplayName: "Puente WhatsApp",
-	}
-	if loginSecret == "appservice" {
-		client.AccessToken = puppet.bridge.AS.Registration.AppToken
-		req.Type = mautrix.AuthTypeAppservice
-	} else {
-		mac := hmac.New(sha512.New, []byte(loginSecret))
-		mac.Write([]byte(mxid))
-		req.Password = hex.EncodeToString(mac.Sum(nil))
-		req.Type = mautrix.AuthTypePassword
-=======
 		return fmt.Errorf("failed to save access token: %w", err)
->>>>>>> 00ca0d84
 	}
 	err = puppet.StartCustomMXID(false)
 	if err != nil {
