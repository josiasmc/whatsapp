// mautrix-whatsapp - A Matrix-WhatsApp puppeting bridge.
// Copyright (C) 2021 Tulir Asokan
//
// This program is free software: you can redistribute it and/or modify
// it under the terms of the GNU Affero General Public License as published by
// the Free Software Foundation, either version 3 of the License, or
// (at your option) any later version.
//
// This program is distributed in the hope that it will be useful,
// but WITHOUT ANY WARRANTY; without even the implied warranty of
// MERCHANTABILITY or FITNESS FOR A PARTICULAR PURPOSE.  See the
// GNU Affero General Public License for more details.
//
// You should have received a copy of the GNU Affero General Public License
// along with this program.  If not, see <https://www.gnu.org/licenses/>.

package main

import (
	"maunium.net/go/mautrix/id"
)

func (puppet *Puppet) SwitchCustomMXID(accessToken string, mxid id.UserID) error {
	puppet.CustomMXID = mxid
	puppet.AccessToken = accessToken
	puppet.EnablePresence = puppet.bridge.Config.Bridge.DefaultBridgePresence
	puppet.Update()
	err := puppet.StartCustomMXID(false)
	if err != nil {
		return err
	}
	// TODO leave rooms with default puppet
	return nil
}

<<<<<<< HEAD
func (puppet *Puppet) loginWithSharedSecret(mxid id.UserID) (string, error) {
	_, homeserver, _ := mxid.Parse()
	puppet.log.Debugfln("Logging into %s with shared secret", mxid)
	loginSecret := puppet.bridge.Config.Bridge.LoginSharedSecretMap[homeserver]
	client, err := puppet.bridge.newDoublePuppetClient(mxid, "")
	if err != nil {
		return "", fmt.Errorf("failed to create mautrix client to log in: %v", err)
	}
	req := mautrix.ReqLogin{
		Identifier:               mautrix.UserIdentifier{Type: mautrix.IdentifierTypeUser, User: string(mxid)},
		DeviceID:                 "Puente WhatsApp",
		InitialDeviceDisplayName: "Puente WhatsApp",
	}
	if loginSecret == "appservice" {
		client.AccessToken = puppet.bridge.AS.Registration.AppToken
		req.Type = mautrix.AuthTypeAppservice
	} else {
		mac := hmac.New(sha512.New, []byte(loginSecret))
		mac.Write([]byte(mxid))
		req.Password = hex.EncodeToString(mac.Sum(nil))
		req.Type = mautrix.AuthTypePassword
	}
	resp, err := client.Login(&req)
	if err != nil {
		return "", err
	}
	return resp.AccessToken, nil
}

func (br *WABridge) newDoublePuppetClient(mxid id.UserID, accessToken string) (*mautrix.Client, error) {
	_, homeserver, err := mxid.Parse()
	if err != nil {
		return nil, err
	}
	homeserverURL, found := br.Config.Bridge.DoublePuppetServerMap[homeserver]
	if !found {
		if homeserver == br.AS.HomeserverDomain {
			homeserverURL = ""
		} else if br.Config.Bridge.DoublePuppetAllowDiscovery {
			resp, err := mautrix.DiscoverClientAPI(homeserver)
			if err != nil {
				return nil, fmt.Errorf("failed to find homeserver URL for %s: %v", homeserver, err)
			}
			homeserverURL = resp.Homeserver.BaseURL
			br.Log.Debugfln("Discovered URL %s for %s to enable double puppeting for %s", homeserverURL, homeserver, mxid)
		} else {
			return nil, fmt.Errorf("double puppeting from %s is not allowed", homeserver)
		}
	}
	return br.AS.NewExternalMautrixClient(mxid, accessToken, homeserverURL)
}

func (puppet *Puppet) newCustomIntent() (*appservice.IntentAPI, error) {
	if len(puppet.CustomMXID) == 0 {
		return nil, ErrNoCustomMXID
	}
	client, err := puppet.bridge.newDoublePuppetClient(puppet.CustomMXID, puppet.AccessToken)
	if err != nil {
		return nil, err
=======
func (puppet *Puppet) ClearCustomMXID() {
	save := puppet.CustomMXID != "" || puppet.AccessToken != ""
	puppet.bridge.puppetsLock.Lock()
	if puppet.CustomMXID != "" && puppet.bridge.puppetsByCustomMXID[puppet.CustomMXID] == puppet {
		delete(puppet.bridge.puppetsByCustomMXID, puppet.CustomMXID)
>>>>>>> e3a93680
	}
	puppet.bridge.puppetsLock.Unlock()
	puppet.CustomMXID = ""
	puppet.AccessToken = ""
	puppet.customIntent = nil
	puppet.customUser = nil
	if save {
		puppet.Update()
	}
}

func (puppet *Puppet) StartCustomMXID(reloginOnFail bool) error {
	newIntent, newAccessToken, err := puppet.bridge.DoublePuppet.Setup(puppet.CustomMXID, puppet.AccessToken, reloginOnFail)
	if err != nil {
		puppet.ClearCustomMXID()
		return err
	}
	puppet.bridge.puppetsLock.Lock()
	puppet.bridge.puppetsByCustomMXID[puppet.CustomMXID] = puppet
	puppet.bridge.puppetsLock.Unlock()
	if puppet.AccessToken != newAccessToken {
		puppet.AccessToken = newAccessToken
		puppet.Update()
	}
	puppet.customIntent = newIntent
	puppet.customUser = puppet.bridge.GetUserByMXID(puppet.CustomMXID)
	return nil
}

func (user *User) tryAutomaticDoublePuppeting() {
	if !user.bridge.Config.CanAutoDoublePuppet(user.MXID) {
		return
	}
	user.zlog.Debug().Msg("Checking if double puppeting needs to be enabled")
	puppet := user.bridge.GetPuppetByJID(user.JID)
	if len(puppet.CustomMXID) > 0 {
		user.zlog.Debug().Msg("User already has double-puppeting enabled")
		// Custom puppet already enabled
		return
	}
	puppet.CustomMXID = user.MXID
	puppet.EnablePresence = puppet.bridge.Config.Bridge.DefaultBridgePresence
	err := puppet.StartCustomMXID(true)
	if err != nil {
		user.zlog.Warn().Err(err).Msg("Failed to login with shared secret")
	} else {
		// TODO leave rooms with default puppet
		user.zlog.Debug().Msg("Successfully automatically enabled custom puppet")
	}
}<|MERGE_RESOLUTION|>--- conflicted
+++ resolved
@@ -33,73 +33,11 @@
 	return nil
 }
 
-<<<<<<< HEAD
-func (puppet *Puppet) loginWithSharedSecret(mxid id.UserID) (string, error) {
-	_, homeserver, _ := mxid.Parse()
-	puppet.log.Debugfln("Logging into %s with shared secret", mxid)
-	loginSecret := puppet.bridge.Config.Bridge.LoginSharedSecretMap[homeserver]
-	client, err := puppet.bridge.newDoublePuppetClient(mxid, "")
-	if err != nil {
-		return "", fmt.Errorf("failed to create mautrix client to log in: %v", err)
-	}
-	req := mautrix.ReqLogin{
-		Identifier:               mautrix.UserIdentifier{Type: mautrix.IdentifierTypeUser, User: string(mxid)},
-		DeviceID:                 "Puente WhatsApp",
-		InitialDeviceDisplayName: "Puente WhatsApp",
-	}
-	if loginSecret == "appservice" {
-		client.AccessToken = puppet.bridge.AS.Registration.AppToken
-		req.Type = mautrix.AuthTypeAppservice
-	} else {
-		mac := hmac.New(sha512.New, []byte(loginSecret))
-		mac.Write([]byte(mxid))
-		req.Password = hex.EncodeToString(mac.Sum(nil))
-		req.Type = mautrix.AuthTypePassword
-	}
-	resp, err := client.Login(&req)
-	if err != nil {
-		return "", err
-	}
-	return resp.AccessToken, nil
-}
-
-func (br *WABridge) newDoublePuppetClient(mxid id.UserID, accessToken string) (*mautrix.Client, error) {
-	_, homeserver, err := mxid.Parse()
-	if err != nil {
-		return nil, err
-	}
-	homeserverURL, found := br.Config.Bridge.DoublePuppetServerMap[homeserver]
-	if !found {
-		if homeserver == br.AS.HomeserverDomain {
-			homeserverURL = ""
-		} else if br.Config.Bridge.DoublePuppetAllowDiscovery {
-			resp, err := mautrix.DiscoverClientAPI(homeserver)
-			if err != nil {
-				return nil, fmt.Errorf("failed to find homeserver URL for %s: %v", homeserver, err)
-			}
-			homeserverURL = resp.Homeserver.BaseURL
-			br.Log.Debugfln("Discovered URL %s for %s to enable double puppeting for %s", homeserverURL, homeserver, mxid)
-		} else {
-			return nil, fmt.Errorf("double puppeting from %s is not allowed", homeserver)
-		}
-	}
-	return br.AS.NewExternalMautrixClient(mxid, accessToken, homeserverURL)
-}
-
-func (puppet *Puppet) newCustomIntent() (*appservice.IntentAPI, error) {
-	if len(puppet.CustomMXID) == 0 {
-		return nil, ErrNoCustomMXID
-	}
-	client, err := puppet.bridge.newDoublePuppetClient(puppet.CustomMXID, puppet.AccessToken)
-	if err != nil {
-		return nil, err
-=======
 func (puppet *Puppet) ClearCustomMXID() {
 	save := puppet.CustomMXID != "" || puppet.AccessToken != ""
 	puppet.bridge.puppetsLock.Lock()
 	if puppet.CustomMXID != "" && puppet.bridge.puppetsByCustomMXID[puppet.CustomMXID] == puppet {
 		delete(puppet.bridge.puppetsByCustomMXID, puppet.CustomMXID)
->>>>>>> e3a93680
 	}
 	puppet.bridge.puppetsLock.Unlock()
 	puppet.CustomMXID = ""
